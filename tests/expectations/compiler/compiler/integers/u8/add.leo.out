---
namespace: Compile
expectation: Pass
outputs:
  - circuit:
      num_public_variables: 0
      num_private_variables: 49
      num_constraints: 50
      at: 845d56ed761fe6c69613e4d3e58df1269871c3f9cba40a80d28f8739ca0d3674
      bt: 91be66b3ee233bba074ef6ea167306aa2d686b98f1fc0cda4652260a35c5fd84
      ct: 0667fe0d47351be7d1e55c07812aa959f03ebefbe37b4b0ba8a3cdb456bee17b
    ir:
      - "decl f0: <0>"
      - "  store &v1, ((v0), (), (), ())"
      - "  add &v5, v2, v3"
      - "  eq &v6, v5, v4"
      - "  retn v6"
      - ""
    output:
      - input_file: u8.in
        output:
          registers:
            r0:
              type: bool
              value: "true"
<<<<<<< HEAD
    initial_ast: 6975eb5aaca98eb1b31b2d9551249089ea375387f1fa8232a49e4506e0b3db49
    imports_resolved_ast: dd8f437ca363d3bf66bd5fece9dddafb3bdd1113a2763c4f358a1c8fc1d281be
    canonicalized_ast: dd8f437ca363d3bf66bd5fece9dddafb3bdd1113a2763c4f358a1c8fc1d281be
    type_inferenced_ast: cd1aa7e8f9a08e6a107eea10771b8645e5010e2841d656225d200765c1b37203
=======
    initial_ast: 97c77a538e0875b6170467c30868fe28de216ee65671789e7c59d0b7db01c52d
    imports_resolved_ast: 25587f1b3e0cd82d0cf036f150c7c75a93f6ff954a4ba931ac59c09de29c74c7
    canonicalized_ast: 25587f1b3e0cd82d0cf036f150c7c75a93f6ff954a4ba931ac59c09de29c74c7
    type_inferenced_ast: 5cad04bdbc4b47964a6453156ada2e4804fe60b8dea01e9566eb80d2dac9ef7e
>>>>>>> 9ad0d8d9
<|MERGE_RESOLUTION|>--- conflicted
+++ resolved
@@ -23,14 +23,7 @@
             r0:
               type: bool
               value: "true"
-<<<<<<< HEAD
-    initial_ast: 6975eb5aaca98eb1b31b2d9551249089ea375387f1fa8232a49e4506e0b3db49
-    imports_resolved_ast: dd8f437ca363d3bf66bd5fece9dddafb3bdd1113a2763c4f358a1c8fc1d281be
-    canonicalized_ast: dd8f437ca363d3bf66bd5fece9dddafb3bdd1113a2763c4f358a1c8fc1d281be
-    type_inferenced_ast: cd1aa7e8f9a08e6a107eea10771b8645e5010e2841d656225d200765c1b37203
-=======
-    initial_ast: 97c77a538e0875b6170467c30868fe28de216ee65671789e7c59d0b7db01c52d
-    imports_resolved_ast: 25587f1b3e0cd82d0cf036f150c7c75a93f6ff954a4ba931ac59c09de29c74c7
-    canonicalized_ast: 25587f1b3e0cd82d0cf036f150c7c75a93f6ff954a4ba931ac59c09de29c74c7
-    type_inferenced_ast: 5cad04bdbc4b47964a6453156ada2e4804fe60b8dea01e9566eb80d2dac9ef7e
->>>>>>> 9ad0d8d9
+    initial_ast: 3afde0f22f95849399d7c94bd047df2833c2c576cd9cca62eeb33e0e8a26a790
+    imports_resolved_ast: f0d7d58c2516f0baa84f893dd896f05c380134643139ff99fbbb5e73e65c6ffb
+    canonicalized_ast: f0d7d58c2516f0baa84f893dd896f05c380134643139ff99fbbb5e73e65c6ffb
+    type_inferenced_ast: d9d5387ff7da94d0129196ccd93cdc721f24d8228b2e1c448c678a15e199d644