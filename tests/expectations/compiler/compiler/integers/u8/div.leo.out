--- conflicted
+++ resolved
@@ -23,14 +23,7 @@
             r0:
               type: bool
               value: "true"
-<<<<<<< HEAD
-    initial_ast: c35c8ea8c731597f2677674b488a64c28b71813af7c2ccd0e23f8820e0c8a7d9
-    imports_resolved_ast: f9e98ae4ba884e591012029c6db753fee92a73fc8b328f08b9ca7179292df23e
-    canonicalized_ast: f9e98ae4ba884e591012029c6db753fee92a73fc8b328f08b9ca7179292df23e
-    type_inferenced_ast: 25bc3eca6739eca81144e949bb81c3ea0ee50ed98dbac20badd2120d26c9c958
-=======
-    initial_ast: 353d0de785c5c5e979321681a8a719368395fc3d36efbcf1ddcdaa15d90d8fbb
-    imports_resolved_ast: 269a5e2ecfde1c660be7dd9a5f2e34ca4fe764f9c1af7160a50a5e1d036a96e5
-    canonicalized_ast: 269a5e2ecfde1c660be7dd9a5f2e34ca4fe764f9c1af7160a50a5e1d036a96e5
-    type_inferenced_ast: 0d6a5bae567c923fb7980fa00fd0965a133fb0af147057d09fcf6938b8eb3da5
->>>>>>> 9ad0d8d9
+    initial_ast: 4dd52a3126df4e805acb0ff1e1bae52906a4533ac9f784e4fe6250053e7eb694
+    imports_resolved_ast: c8238298aa54949f9095c6a1a6d5a15c0da821e057253f198c92ea6844754f11
+    canonicalized_ast: c8238298aa54949f9095c6a1a6d5a15c0da821e057253f198c92ea6844754f11
+    type_inferenced_ast: 6bb86d0624e27b5a2a74d4636d6015179530249846ff8e17bc3eb3c32f300f40