---
namespace: Compile
expectation: Pass
outputs:
  - circuit:
      num_public_variables: 0
      num_private_variables: 58
      num_constraints: 58
      at: c125196c6f977ee802dc4606637626ac7784124546a47e3bdf2a04258af86e19
      bt: 9dc35214acc747e35c7eb7fc92f09f81e628db744e7acaa39651a5ada8de8646
      ct: 01bde22d4fb741f6f8503007d771bd8b644fa36dbe2a667827e6766a2b461546
    ir:
      - "decl f0: <0>"
      - "  store &v1, ((v0), (), (), ())"
      - "  lt &v5, v2, v3"
      - "  eq &v6, v5, v4"
      - "  retn v6"
      - ""
    output:
      - input_file: u8_f.in
        output:
          registers:
            r0:
              type: bool
              value: "false"
      - input_file: u8_g.in
        output:
          registers:
            r0:
              type: bool
              value: "false"
<<<<<<< HEAD
    initial_ast: f91d5a1584bd8d2fa5ad6598e6cf8b215d87e3b878f60965952c10e48a1b8f51
    imports_resolved_ast: bbb0243a607436848b2518e10be7fdcb1f5d354787e20c4d2c767774f636e29f
    canonicalized_ast: bbb0243a607436848b2518e10be7fdcb1f5d354787e20c4d2c767774f636e29f
    type_inferenced_ast: 714e49bed36c1907f6445badcae52731d41014c41f7e2f29090f8885bf741351
=======
    initial_ast: a5e05843a5307c02d2238abae923e7b2a5f545f39e28a6a8fdb66a8f95f32bad
    imports_resolved_ast: ff2de8a9e24f0e4309434cc6b1f5ef60b584a14cacea52543765f5ffc0db88a8
    canonicalized_ast: ff2de8a9e24f0e4309434cc6b1f5ef60b584a14cacea52543765f5ffc0db88a8
    type_inferenced_ast: 439c2bd3917b78bc1feed3e623312bbe67311ae27e648b1c98150db84686d84b
>>>>>>> 9ad0d8d9
<|MERGE_RESOLUTION|>--- conflicted
+++ resolved
@@ -29,14 +29,7 @@
             r0:
               type: bool
               value: "false"
-<<<<<<< HEAD
-    initial_ast: f91d5a1584bd8d2fa5ad6598e6cf8b215d87e3b878f60965952c10e48a1b8f51
-    imports_resolved_ast: bbb0243a607436848b2518e10be7fdcb1f5d354787e20c4d2c767774f636e29f
-    canonicalized_ast: bbb0243a607436848b2518e10be7fdcb1f5d354787e20c4d2c767774f636e29f
-    type_inferenced_ast: 714e49bed36c1907f6445badcae52731d41014c41f7e2f29090f8885bf741351
-=======
-    initial_ast: a5e05843a5307c02d2238abae923e7b2a5f545f39e28a6a8fdb66a8f95f32bad
-    imports_resolved_ast: ff2de8a9e24f0e4309434cc6b1f5ef60b584a14cacea52543765f5ffc0db88a8
-    canonicalized_ast: ff2de8a9e24f0e4309434cc6b1f5ef60b584a14cacea52543765f5ffc0db88a8
-    type_inferenced_ast: 439c2bd3917b78bc1feed3e623312bbe67311ae27e648b1c98150db84686d84b
->>>>>>> 9ad0d8d9
+    initial_ast: 13d356a248d96dead6feea8f90a4075625b0ecffc6c3c5cf9d52a7b92c51529e
+    imports_resolved_ast: 48a25c41a561b7e76b82cae837fdf177cc90eefe940e07033768535e946a6443
+    canonicalized_ast: 48a25c41a561b7e76b82cae837fdf177cc90eefe940e07033768535e946a6443
+    type_inferenced_ast: 9c6aa092183fd719b975df9aece28e376fdfad8ab9c254d4949aade825a0b76c