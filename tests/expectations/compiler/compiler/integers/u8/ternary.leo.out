---
namespace: Compile
expectation: Pass
outputs:
  - circuit:
      num_public_variables: 0
      num_private_variables: 57
      num_constraints: 65
      at: 6ca5aa1c2420257add5d19eb6cbc36311e0d0f3011eaca9021b46a8b52bfdcf6
      bt: a416bc7062f5efde10b1ca7a5b0491ac0d8048b1c155fdbc8975123411a4012e
      ct: ca55aa8b9463d0f1a785b07dba9a4d0d2896531b1e8a66ce467bbfeb8e94ccf1
    ir:
      - "decl f0: <0>"
      - "  store &v1, ((v0), (), (), ())"
      - "  pick &v6, v2, v3, v4"
      - "  store &v7, v6"
      - "  eq &v8, v7, v5"
      - "  retn v8"
      - "decl f1: <9>"
      - "  retn [false, false, false, false, false, false, false, false, false, false, false, false, false, false, false, false, false, false, false, false, false, false, false, false, false, false, false, false, false, false, false, false, false, false, false, false, false, false, false, false, false, false, false, false, false, false, false, false, false, false, false, false, false, false, false, false, false, false, false, false, false, false, false, false, false, false, false, false, false, false, false, false, false, false, false, false, false, false, false, false, false, false, false, false, false, false, false, false, false, false, false, false, false, false, false, false, false, false, false, false, false, false, false, false, false, false, false, false, false, false, false, false, false, false, false, false, false, false, false, false, false, false, false, false, false, false, false, false, false, false, false, false, false, false, false, false, false, false, false, false, false, false, false, false, false, false, false, false, false, false, false, false, false, false, false, false, false, false, false, false, false, false, false, false, false, false, false, false, false, false, false, false, false, false, false, false, false, false, false, false, false, false, false, false, false, false, false, false, false, false, false, false, false, false, false, false, false, false, false, false, false, false, false, false, false, false, false, false, false, false, false, false, false, false, false, false, false, false, false, false, false, false, false, false, false, false, false, false, false, false, false, false, false, false, false, false, false, false, false, false, false, false, false, false, false, false, false, false, false, false, false, false, false, false, false, false]"
      - "decl f2: <10>"
      - "  retn aleo1qnr4dkkvkgfqph0vzc3y6z2eu975wnpz2925ntjccd5cfqxtyu8sta57j8"
      - "decl f3: <11>"
      - "  retn [0, 0, 0, 0, 0, 0, 0, 0, 0, 0, 0, 0, 0, 0, 0, 0, 0, 0, 0, 0, 0, 0, 0, 0, 0, 0, 0, 0, 0, 0, 0, 0]"
      - "decl f4: <12>"
      - "  retn aleo1qnr4dkkvkgfqph0vzc3y6z2eu975wnpz2925ntjccd5cfqxtyu8sta57j8"
      - "decl f5: <13>"
      - "  retn [false, false, false, false, false, false, false, false, false, false, false, false, false, false, false, false, false, false, false, false, false, false, false, false, false, false, false, false, false, false, false, false, false, false, false, false, false, false, false, false, false, false, false, false, false, false, false, false, false, false, false, false, false, false, false, false, false, false, false, false, false, false, false, false, false, false, false, false, false, false, false, false, false, false, false, false, false, false, false, false, false, false, false, false, false, false, false, false, false, false, false, false, false, false, false, false, false, false, false, false, false, false, false, false, false, false, false, false, false, false, false, false, false, false, false, false, false, false, false, false, false, false, false, false, false, false, false, false, false, false, false, false, false, false, false, false, false, false, false, false, false, false, false, false, false, false, false, false, false, false, false, false, false, false, false, false, false, false, false, false, false, false, false, false, false, false, false, false, false, false, false, false, false, false, false, false, false, false, false, false, false, false, false, false, false, false, false, false, false, false, false, false, false, false, false, false, false, false, false, false, false, false, false, false, false, false, false, false, false, false, false, false, false, false, false, false, false, false, false, false, false, false, false, false, false, false, false, false, false, false, false, false, false, false, false, false, false, false, false, false, false, false, false, false, false, false, false, false, false, false, false, false, false, false, false, false]"
      - "decl f6: <14>"
      - "  retn aleo1qnr4dkkvkgfqph0vzc3y6z2eu975wnpz2925ntjccd5cfqxtyu8sta57j8"
      - "decl f7: <15>"
      - "  retn [0, 0, 0, 0, 0, 0, 0, 0, 0, 0, 0, 0, 0, 0, 0, 0, 0, 0, 0, 0, 0, 0, 0, 0, 0, 0, 0, 0, 0, 0, 0, 0]"
      - "decl f8: <16>"
      - "  retn aleo1qnr4dkkvkgfqph0vzc3y6z2eu975wnpz2925ntjccd5cfqxtyu8sta57j8"
      - "decl f9: <17>"
      - "  retn [false]"
      - "decl f10: <18>"
      - "  retn false"
      - "decl f11: <19>"
      - "  retn [0]"
      - "decl f12: <20>"
      - "  retn false"
      - "decl f13: <21>"
      - "  retn [false]"
      - "decl f14: <22>"
      - "  retn false"
      - "decl f15: <23>"
      - "  retn [0]"
      - "decl f16: <24>"
      - "  retn false"
      - "decl f17: <25>"
      - "  retn [false, false, false, false, false, false, false, false, false, false, false, false, false, false, false, false, false, false, false, false, false, false, false, false, false, false, false, false, false, false, false, false, false, false, false, false, false, false, false, false, false, false, false, false, false, false, false, false, false, false, false, false, false, false, false, false, false, false, false, false, false, false, false, false, false, false, false, false, false, false, false, false, false, false, false, false, false, false, false, false, false, false, false, false, false, false, false, false, false, false, false, false, false, false, false, false, false, false, false, false, false, false, false, false, false, false, false, false, false, false, false, false, false, false, false, false, false, false, false, false, false, false, false, false, false, false, false, false, false, false, false, false, false, false, false, false, false, false, false, false, false, false, false, false, false, false, false, false, false, false, false, false, false, false, false, false, false, false, false, false, false, false, false, false, false, false, false, false, false, false, false, false, false, false, false, false, false, false, false, false, false, false, false, false, false, false, false, false, false, false, false, false, false, false, false, false, false, false, false, false, false, false, false, false, false, false, false, false, false, false, false, false, false, false, false, false, false, false, false, false, false, false, false, false, false, false, false, false, false, false, false, false, false, false, false, false, false, false, false, false, false, false, false, false, false, false, false, false, false, false, false, false, false]"
      - "decl f18: <26>"
      - "  retn 'a'"
      - "decl f19: <27>"
      - "  retn [0, 0, 0, 0, 0, 0, 0, 0, 0, 0, 0, 0, 0, 0, 0, 0, 0, 0, 0, 0, 0, 0, 0, 0, 0, 0, 0, 0, 0, 0, 0, 0]"
      - "decl f20: <28>"
      - "  retn 'a'"
      - "decl f21: <29>"
      - "  retn [false, false, false, false, false, false, false, false, false, false, false, false, false, false, false, false, false, false, false, false, false, false, false, false, false, false, false, false, false, false, false, false, false, false, false, false, false, false, false, false, false, false, false, false, false, false, false, false, false, false, false, false, false, false, false, false, false, false, false, false, false, false, false, false, false, false, false, false, false, false, false, false, false, false, false, false, false, false, false, false, false, false, false, false, false, false, false, false, false, false, false, false, false, false, false, false, false, false, false, false, false, false, false, false, false, false, false, false, false, false, false, false, false, false, false, false, false, false, false, false, false, false, false, false, false, false, false, false, false, false, false, false, false, false, false, false, false, false, false, false, false, false, false, false, false, false, false, false, false, false, false, false, false, false, false, false, false, false, false, false, false, false, false, false, false, false, false, false, false, false, false, false, false, false, false, false, false, false, false, false, false, false, false, false, false, false, false, false, false, false, false, false, false, false, false, false, false, false, false, false, false, false, false, false, false, false, false, false, false, false, false, false, false, false, false, false, false, false, false, false, false, false, false, false, false, false, false, false, false, false, false, false, false, false, false, false, false, false, false, false, false, false, false, false, false, false, false, false, false, false, false, false, false]"
      - "decl f22: <30>"
      - "  retn 'a'"
      - "decl f23: <31>"
      - "  retn [0, 0, 0, 0, 0, 0, 0, 0, 0, 0, 0, 0, 0, 0, 0, 0, 0, 0, 0, 0, 0, 0, 0, 0, 0, 0, 0, 0, 0, 0, 0, 0]"
      - "decl f24: <32>"
      - "  retn 'a'"
      - "decl f25: <33>"
      - "  retn [false, false, false, false, false, false, false, false, false, false, false, false, false, false, false, false, false, false, false, false, false, false, false, false, false, false, false, false, false, false, false, false, false, false, false, false, false, false, false, false, false, false, false, false, false, false, false, false, false, false, false, false, false, false, false, false, false, false, false, false, false, false, false, false, false, false, false, false, false, false, false, false, false, false, false, false, false, false, false, false, false, false, false, false, false, false, false, false, false, false, false, false, false, false, false, false, false, false, false, false, false, false, false, false, false, false, false, false, false, false, false, false, false, false, false, false, false, false, false, false, false, false, false, false, false, false, false, false, false, false, false, false, false, false, false, false, false, false, false, false, false, false, false, false, false, false, false, false, false, false, false, false, false, false, false, false, false, false, false, false, false, false, false, false, false, false, false, false, false, false, false, false, false, false, false, false, false, false, false, false, false, false, false, false, false, false, false, false, false, false, false, false, false, false, false, false, false, false, false, false, false, false, false, false, false, false, false, false, false, false, false, false, false, false, false, false, false, false, false, false, false, false, false, false, false, false, false, false, false, false, false, false, false, false, false, false, false, false, false, false, false, false, false, false, false, false, false, false, false, false, false, false, false]"
      - "decl f26: <34>"
      - "  retn []"
      - "decl f27: <35>"
      - "  retn [0, 0, 0, 0, 0, 0, 0, 0, 0, 0, 0, 0, 0, 0, 0, 0, 0, 0, 0, 0, 0, 0, 0, 0, 0, 0, 0, 0, 0, 0, 0, 0]"
      - "decl f28: <36>"
      - "  retn []"
      - "decl f29: <37>"
      - "  retn [false, false, false, false, false, false, false, false, false, false, false, false, false, false, false, false, false, false, false, false, false, false, false, false, false, false, false, false, false, false, false, false, false, false, false, false, false, false, false, false, false, false, false, false, false, false, false, false, false, false, false, false, false, false, false, false, false, false, false, false, false, false, false, false, false, false, false, false, false, false, false, false, false, false, false, false, false, false, false, false, false, false, false, false, false, false, false, false, false, false, false, false, false, false, false, false, false, false, false, false, false, false, false, false, false, false, false, false, false, false, false, false, false, false, false, false, false, false, false, false, false, false, false, false, false, false, false, false, false, false, false, false, false, false, false, false, false, false, false, false, false, false, false, false, false, false, false, false, false, false, false, false, false, false, false, false, false, false, false, false, false, false, false, false, false, false, false, false, false, false, false, false, false, false, false, false, false, false, false, false, false, false, false, false, false, false, false, false, false, false, false, false, false, false, false, false, false, false, false, false, false, false, false, false, false, false, false, false, false, false, false, false, false, false, false, false, false, false, false, false, false, false, false, false, false, false, false, false, false, false, false, false, false, false, false, false, false, false, false, false, false, false, false, false, false, false, false, false, false, false, false, false, false]"
      - "decl f30: <38>"
      - "  retn []"
      - "decl f31: <39>"
      - "  retn [0, 0, 0, 0, 0, 0, 0, 0, 0, 0, 0, 0, 0, 0, 0, 0, 0, 0, 0, 0, 0, 0, 0, 0, 0, 0, 0, 0, 0, 0, 0, 0]"
      - "decl f32: <40>"
      - "  retn []"
      - "decl f33: <41>"
      - "  retn [false, false, false, false, false, false, false, false, false, false, false, false, false, false, false, false, false, false, false, false, false, false, false, false, false, false, false, false, false, false, false, false, false, false, false, false, false, false, false, false, false, false, false, false, false, false, false, false, false, false, false, false, false, false, false, false, false, false, false, false, false, false, false, false, false, false, false, false, false, false, false, false, false, false, false, false, false, false, false, false, false, false, false, false, false, false, false, false, false, false, false, false, false, false, false, false, false, false, false, false, false, false, false, false, false, false, false, false, false, false, false, false, false, false, false, false, false, false, false, false, false, false, false, false, false, false, false, false, false, false, false, false, false, false, false, false, false, false, false, false, false, false, false, false, false, false, false, false, false, false, false, false, false, false, false, false, false, false, false, false, false, false, false, false, false, false, false, false, false, false, false, false, false, false, false, false, false, false, false, false, false, false, false, false, false, false, false, false, false, false, false, false, false, false, false, false, false, false, false, false, false, false, false, false, false, false, false, false, false, false, false, false, false, false, false, false, false, false, false, false, false, false, false, false, false, false, false, false, false, false, false, false, false, false, false, false, false, false, false, false, false, false, false, false, false, false, false, false, false, false, false, false, false, false, false, false, false, false, false, false, false, false, false, false, false, false, false, false, false, false, false, false, false, false, false, false, false, false, false, false, false, false, false, false, false, false, false, false, false, false, false, false, false, false, false, false, false, false, false, false, false, false, false, false, false, false, false, false, false, false, false, false, false, false, false, false, false, false, false, false, false, false, false, false, false, false, false, false, false, false, false, false, false, false, false, false, false, false, false, false, false, false, false, false, false, false, false, false, false, false, false, false, false, false, false, false, false, false, false, false, false, false, false, false, false, false, false, false, false, false, false, false, false, false, false, false, false, false, false, false, false, false, false, false, false, false, false, false, false, false, false, false, false, false, false, false, false, false, false, false, false, false, false, false, false, false, false, false, false, false, false, false, false, false, false, false, false, false, false, false, false, false, false, false, false, false, false, false, false, false, false, false, false, false, false, false, false, false, false, false, false, false, false, false, false, false, false, false, false, false, false, false, false, false, false, false, false, false, false, false, false, false, false, false, false, false, false, false, false, false, false, false, false, false, false, false, false, false, false, false, false, false, false, false, false, false, false, false, false, false, false, false, false, false, false, false, false, false, false, false, false, false, false, false, false, false]"
      - "decl f34: <42>"
      - "  retn []group"
      - "decl f35: <43>"
      - "  retn [0, 0, 0, 0, 0, 0, 0, 0, 0, 0, 0, 0, 0, 0, 0, 0, 0, 0, 0, 0, 0, 0, 0, 0, 0, 0, 0, 0, 0, 0, 0, 0, 0, 0, 0, 0, 0, 0, 0, 0, 0, 0, 0, 0, 0, 0, 0, 0, 0, 0, 0, 0, 0, 0, 0, 0, 0, 0, 0, 0, 0, 0, 0, 0]"
      - "decl f36: <44>"
      - "  retn []group"
      - "decl f37: <45>"
      - "  retn [false, false, false, false, false, false, false, false, false, false, false, false, false, false, false, false, false, false, false, false, false, false, false, false, false, false, false, false, false, false, false, false, false, false, false, false, false, false, false, false, false, false, false, false, false, false, false, false, false, false, false, false, false, false, false, false, false, false, false, false, false, false, false, false, false, false, false, false, false, false, false, false, false, false, false, false, false, false, false, false, false, false, false, false, false, false, false, false, false, false, false, false, false, false, false, false, false, false, false, false, false, false, false, false, false, false, false, false, false, false, false, false, false, false, false, false, false, false, false, false, false, false, false, false, false, false, false, false, false, false, false, false, false, false, false, false, false, false, false, false, false, false, false, false, false, false, false, false, false, false, false, false, false, false, false, false, false, false, false, false, false, false, false, false, false, false, false, false, false, false, false, false, false, false, false, false, false, false, false, false, false, false, false, false, false, false, false, false, false, false, false, false, false, false, false, false, false, false, false, false, false, false, false, false, false, false, false, false, false, false, false, false, false, false, false, false, false, false, false, false, false, false, false, false, false, false, false, false, false, false, false, false, false, false, false, false, false, false, false, false, false, false, false, false, false, false, false, false, false, false, false, false, false, false, false, false, false, false, false, false, false, false, false, false, false, false, false, false, false, false, false, false, false, false, false, false, false, false, false, false, false, false, false, false, false, false, false, false, false, false, false, false, false, false, false, false, false, false, false, false, false, false, false, false, false, false, false, false, false, false, false, false, false, false, false, false, false, false, false, false, false, false, false, false, false, false, false, false, false, false, false, false, false, false, false, false, false, false, false, false, false, false, false, false, false, false, false, false, false, false, false, false, false, false, false, false, false, false, false, false, false, false, false, false, false, false, false, false, false, false, false, false, false, false, false, false, false, false, false, false, false, false, false, false, false, false, false, false, false, false, false, false, false, false, false, false, false, false, false, false, false, false, false, false, false, false, false, false, false, false, false, false, false, false, false, false, false, false, false, false, false, false, false, false, false, false, false, false, false, false, false, false, false, false, false, false, false, false, false, false, false, false, false, false, false, false, false, false, false, false, false, false, false, false, false, false, false, false, false, false, false, false, false, false, false, false, false, false, false, false, false, false, false, false, false, false, false, false, false, false, false, false, false, false, false, false, false, false, false, false, false, false, false, false, false, false, false, false, false, false, false, false, false, false, false, false]"
      - "decl f38: <46>"
      - "  retn []group"
      - "decl f39: <47>"
      - "  retn [0, 0, 0, 0, 0, 0, 0, 0, 0, 0, 0, 0, 0, 0, 0, 0, 0, 0, 0, 0, 0, 0, 0, 0, 0, 0, 0, 0, 0, 0, 0, 0, 0, 0, 0, 0, 0, 0, 0, 0, 0, 0, 0, 0, 0, 0, 0, 0, 0, 0, 0, 0, 0, 0, 0, 0, 0, 0, 0, 0, 0, 0, 0, 0]"
      - "decl f40: <48>"
      - "  retn []group"
      - "decl f41: <49>"
      - "  retn [false, false, false, false, false, false, false, false]"
      - "decl f42: <50>"
      - "  retn 0"
      - "decl f43: <51>"
      - "  retn [0]"
      - "decl f44: <52>"
      - "  retn 0"
      - "decl f45: <53>"
      - "  retn [false, false, false, false, false, false, false, false]"
      - "decl f46: <54>"
      - "  retn 0"
      - "decl f47: <55>"
      - "  retn [0]"
      - "decl f48: <56>"
      - "  retn 0"
      - "decl f49: <57>"
      - "  retn [false, false, false, false, false, false, false, false, false, false, false, false, false, false, false, false]"
      - "decl f50: <58>"
      - "  retn 0"
      - "decl f51: <59>"
      - "  retn [0, 0]"
      - "decl f52: <60>"
      - "  retn 0"
      - "decl f53: <61>"
      - "  retn [false, false, false, false, false, false, false, false, false, false, false, false, false, false, false, false]"
      - "decl f54: <62>"
      - "  retn 0"
      - "decl f55: <63>"
      - "  retn [0, 0]"
      - "decl f56: <64>"
      - "  retn 0"
      - "decl f57: <65>"
      - "  retn [false, false, false, false, false, false, false, false, false, false, false, false, false, false, false, false, false, false, false, false, false, false, false, false, false, false, false, false, false, false, false, false]"
      - "decl f58: <66>"
      - "  retn 0"
      - "decl f59: <67>"
      - "  retn [0, 0, 0, 0]"
      - "decl f60: <68>"
      - "  retn 0"
      - "decl f61: <69>"
      - "  retn [false, false, false, false, false, false, false, false, false, false, false, false, false, false, false, false, false, false, false, false, false, false, false, false, false, false, false, false, false, false, false, false]"
      - "decl f62: <70>"
      - "  retn 0"
      - "decl f63: <71>"
      - "  retn [0, 0, 0, 0]"
      - "decl f64: <72>"
      - "  retn 0"
      - "decl f65: <73>"
      - "  retn [false, false, false, false, false, false, false, false, false, false, false, false, false, false, false, false, false, false, false, false, false, false, false, false, false, false, false, false, false, false, false, false, false, false, false, false, false, false, false, false, false, false, false, false, false, false, false, false, false, false, false, false, false, false, false, false, false, false, false, false, false, false, false, false]"
      - "decl f66: <74>"
      - "  retn 0"
      - "decl f67: <75>"
      - "  retn [0, 0, 0, 0, 0, 0, 0, 0]"
      - "decl f68: <76>"
      - "  retn 0"
      - "decl f69: <77>"
      - "  retn [false, false, false, false, false, false, false, false, false, false, false, false, false, false, false, false, false, false, false, false, false, false, false, false, false, false, false, false, false, false, false, false, false, false, false, false, false, false, false, false, false, false, false, false, false, false, false, false, false, false, false, false, false, false, false, false, false, false, false, false, false, false, false, false]"
      - "decl f70: <78>"
      - "  retn 0"
      - "decl f71: <79>"
      - "  retn [0, 0, 0, 0, 0, 0, 0, 0]"
      - "decl f72: <80>"
      - "  retn 0"
      - "decl f73: <81>"
      - "  retn [false, false, false, false, false, false, false, false, false, false, false, false, false, false, false, false, false, false, false, false, false, false, false, false, false, false, false, false, false, false, false, false, false, false, false, false, false, false, false, false, false, false, false, false, false, false, false, false, false, false, false, false, false, false, false, false, false, false, false, false, false, false, false, false, false, false, false, false, false, false, false, false, false, false, false, false, false, false, false, false, false, false, false, false, false, false, false, false, false, false, false, false, false, false, false, false, false, false, false, false, false, false, false, false, false, false, false, false, false, false, false, false, false, false, false, false, false, false, false, false, false, false, false, false, false, false, false, false]"
      - "decl f74: <82>"
      - "  retn 0"
      - "decl f75: <83>"
      - "  retn [0, 0, 0, 0, 0, 0, 0, 0, 0, 0, 0, 0, 0, 0, 0, 0]"
      - "decl f76: <84>"
      - "  retn 0"
      - "decl f77: <85>"
      - "  retn [false, false, false, false, false, false, false, false, false, false, false, false, false, false, false, false, false, false, false, false, false, false, false, false, false, false, false, false, false, false, false, false, false, false, false, false, false, false, false, false, false, false, false, false, false, false, false, false, false, false, false, false, false, false, false, false, false, false, false, false, false, false, false, false, false, false, false, false, false, false, false, false, false, false, false, false, false, false, false, false, false, false, false, false, false, false, false, false, false, false, false, false, false, false, false, false, false, false, false, false, false, false, false, false, false, false, false, false, false, false, false, false, false, false, false, false, false, false, false, false, false, false, false, false, false, false, false, false]"
      - "decl f78: <86>"
      - "  retn 0"
      - "decl f79: <87>"
      - "  retn [0, 0, 0, 0, 0, 0, 0, 0, 0, 0, 0, 0, 0, 0, 0, 0]"
      - "decl f80: <88>"
      - "  retn 0"
      - "decl f81: <89>"
      - "  retn [false, false, false, false, false, false, false, false]"
      - "decl f82: <90>"
      - "  retn 0"
      - "decl f83: <91>"
      - "  retn [0]"
      - "decl f84: <92>"
      - "  retn 0"
      - "decl f85: <93>"
      - "  retn [false, false, false, false, false, false, false, false]"
      - "decl f86: <94>"
      - "  retn 0"
      - "decl f87: <95>"
      - "  retn [0]"
      - "decl f88: <96>"
      - "  retn 0"
      - "decl f89: <97>"
      - "  retn [false, false, false, false, false, false, false, false, false, false, false, false, false, false, false, false]"
      - "decl f90: <98>"
      - "  retn 0"
      - "decl f91: <99>"
      - "  retn [0, 0]"
      - "decl f92: <100>"
      - "  retn 0"
      - "decl f93: <101>"
      - "  retn [false, false, false, false, false, false, false, false, false, false, false, false, false, false, false, false]"
      - "decl f94: <102>"
      - "  retn 0"
      - "decl f95: <103>"
      - "  retn [0, 0]"
      - "decl f96: <104>"
      - "  retn 0"
      - "decl f97: <105>"
      - "  retn [false, false, false, false, false, false, false, false, false, false, false, false, false, false, false, false, false, false, false, false, false, false, false, false, false, false, false, false, false, false, false, false]"
      - "decl f98: <106>"
      - "  retn 0"
      - "decl f99: <107>"
      - "  retn [0, 0, 0, 0]"
      - "decl f100: <108>"
      - "  retn 0"
      - "decl f101: <109>"
      - "  retn [false, false, false, false, false, false, false, false, false, false, false, false, false, false, false, false, false, false, false, false, false, false, false, false, false, false, false, false, false, false, false, false]"
      - "decl f102: <110>"
      - "  retn 0"
      - "decl f103: <111>"
      - "  retn [0, 0, 0, 0]"
      - "decl f104: <112>"
      - "  retn 0"
      - "decl f105: <113>"
      - "  retn [false, false, false, false, false, false, false, false, false, false, false, false, false, false, false, false, false, false, false, false, false, false, false, false, false, false, false, false, false, false, false, false, false, false, false, false, false, false, false, false, false, false, false, false, false, false, false, false, false, false, false, false, false, false, false, false, false, false, false, false, false, false, false, false]"
      - "decl f106: <114>"
      - "  retn 0"
      - "decl f107: <115>"
      - "  retn [0, 0, 0, 0, 0, 0, 0, 0]"
      - "decl f108: <116>"
      - "  retn 0"
      - "decl f109: <117>"
      - "  retn [false, false, false, false, false, false, false, false, false, false, false, false, false, false, false, false, false, false, false, false, false, false, false, false, false, false, false, false, false, false, false, false, false, false, false, false, false, false, false, false, false, false, false, false, false, false, false, false, false, false, false, false, false, false, false, false, false, false, false, false, false, false, false, false]"
      - "decl f110: <118>"
      - "  retn 0"
      - "decl f111: <119>"
      - "  retn [0, 0, 0, 0, 0, 0, 0, 0]"
      - "decl f112: <120>"
      - "  retn 0"
      - "decl f113: <121>"
      - "  retn [false, false, false, false, false, false, false, false, false, false, false, false, false, false, false, false, false, false, false, false, false, false, false, false, false, false, false, false, false, false, false, false, false, false, false, false, false, false, false, false, false, false, false, false, false, false, false, false, false, false, false, false, false, false, false, false, false, false, false, false, false, false, false, false, false, false, false, false, false, false, false, false, false, false, false, false, false, false, false, false, false, false, false, false, false, false, false, false, false, false, false, false, false, false, false, false, false, false, false, false, false, false, false, false, false, false, false, false, false, false, false, false, false, false, false, false, false, false, false, false, false, false, false, false, false, false, false, false]"
      - "decl f114: <122>"
      - "  retn 0"
      - "decl f115: <123>"
      - "  retn [0, 0, 0, 0, 0, 0, 0, 0, 0, 0, 0, 0, 0, 0, 0, 0]"
      - "decl f116: <124>"
      - "  retn 0"
      - "decl f117: <125>"
      - "  retn [false, false, false, false, false, false, false, false, false, false, false, false, false, false, false, false, false, false, false, false, false, false, false, false, false, false, false, false, false, false, false, false, false, false, false, false, false, false, false, false, false, false, false, false, false, false, false, false, false, false, false, false, false, false, false, false, false, false, false, false, false, false, false, false, false, false, false, false, false, false, false, false, false, false, false, false, false, false, false, false, false, false, false, false, false, false, false, false, false, false, false, false, false, false, false, false, false, false, false, false, false, false, false, false, false, false, false, false, false, false, false, false, false, false, false, false, false, false, false, false, false, false, false, false, false, false, false, false]"
      - "decl f118: <126>"
      - "  retn 0"
      - "decl f119: <127>"
      - "  retn [0, 0, 0, 0, 0, 0, 0, 0, 0, 0, 0, 0, 0, 0, 0, 0]"
      - "decl f120: <128>"
      - "  retn 0"
      - ""
    output:
      - input_file: u8_t.in
        output:
          registers:
            r0:
              type: bool
              value: "true"
      - input_file: u8_f.in
        output:
          registers:
            r0:
              type: bool
              value: "true"
<<<<<<< HEAD
    initial_ast: 23816df350aee40533a6c82cbeed91320048c7bba6dd3c6bead6d0d83b15455e
    imports_resolved_ast: c8c0821083f53fe5fd6eb5563068fdb89f9c73f163c03b7c58d2c3e573e8218f
    canonicalized_ast: c8c0821083f53fe5fd6eb5563068fdb89f9c73f163c03b7c58d2c3e573e8218f
    type_inferenced_ast: 9c4b4b90c24f726d9e946f7de5abcbf69bf2db9b51b8dc091d18937633863157
=======
    initial_ast: e14b65319f4e7f57216daa9b2f518af6ce2a8b229c5c142db8bc0a27dab575f7
    imports_resolved_ast: da485b69b2ac46683da7e53e312ae2ab881f37c1a00ca5031e24d8d06ab0ac4c
    canonicalized_ast: da485b69b2ac46683da7e53e312ae2ab881f37c1a00ca5031e24d8d06ab0ac4c
    type_inferenced_ast: 0a93100049027122f48b39f7cc254818307a52588314a3c44ea98c8b48226038
>>>>>>> d621ee72
<|MERGE_RESOLUTION|>--- conflicted
+++ resolved
@@ -270,14 +270,7 @@
             r0:
               type: bool
               value: "true"
-<<<<<<< HEAD
-    initial_ast: 23816df350aee40533a6c82cbeed91320048c7bba6dd3c6bead6d0d83b15455e
-    imports_resolved_ast: c8c0821083f53fe5fd6eb5563068fdb89f9c73f163c03b7c58d2c3e573e8218f
-    canonicalized_ast: c8c0821083f53fe5fd6eb5563068fdb89f9c73f163c03b7c58d2c3e573e8218f
-    type_inferenced_ast: 9c4b4b90c24f726d9e946f7de5abcbf69bf2db9b51b8dc091d18937633863157
-=======
-    initial_ast: e14b65319f4e7f57216daa9b2f518af6ce2a8b229c5c142db8bc0a27dab575f7
-    imports_resolved_ast: da485b69b2ac46683da7e53e312ae2ab881f37c1a00ca5031e24d8d06ab0ac4c
-    canonicalized_ast: da485b69b2ac46683da7e53e312ae2ab881f37c1a00ca5031e24d8d06ab0ac4c
-    type_inferenced_ast: 0a93100049027122f48b39f7cc254818307a52588314a3c44ea98c8b48226038
->>>>>>> d621ee72
+    initial_ast: 7734c677baa0927dc6a51e686e9d4c406a37d356139ed337add0d7ab4cba9027
+    imports_resolved_ast: fa8735e1b9ea65ea25210c082146638b7bf8ddd696dd79248a58be1790931726
+    canonicalized_ast: fa8735e1b9ea65ea25210c082146638b7bf8ddd696dd79248a58be1790931726
+    type_inferenced_ast: 8739b2376a7e0a0aa2eadd6dfc46be4a29abe9fa73b8af474a0d96b0792a3a90