---
namespace: Compile
expectation: Pass
outputs:
  - circuit:
      num_public_variables: 0
      num_private_variables: 258
      num_constraints: 258
      at: cb2e8f91448d64b2e4948b7b990ae4b478d5e9eeff7cdbc43aed724a33c70951
      bt: 252dce870630d046f59d828b29eda6c9c2f3c8702504c886d016fd861df7d8a1
      ct: 4758a85920559c2a5359b7d5f296301d7bf6c7d57024141db5597aa11dfa05f0
    ir:
      - "decl f0: <0>"
      - "  store &v1, ((v0), (), (), ())"
      - "  eq &v5, v2, v3"
      - "  eq &v6, v5, v4"
      - "  retn v6"
      - ""
    output:
      - input_file: u64_e.in
        output:
          registers:
            r0:
              type: bool
              value: "true"
      - input_file: u64_n.in
        output:
          registers:
            r0:
              type: bool
              value: "true"
<<<<<<< HEAD
    initial_ast: 4b1018d298a70a1bbb9c953dd3e65e3e2d90f029d9ec346bac1429e21fd2ae17
    imports_resolved_ast: 79aaaea6dba55ed1cb7a4ab0b446af14e342fbd6ca0fd354b3254bdb3d4a752b
    canonicalized_ast: 79aaaea6dba55ed1cb7a4ab0b446af14e342fbd6ca0fd354b3254bdb3d4a752b
    type_inferenced_ast: c9f5b4e0c3480fe607d556af981fdc6306aca69d229ed51e50645040ccec3d36
=======
    initial_ast: 4a94672c1c6414bc336bfe0261f053cf34cc945416a765b18fb8820ac49f37b6
    imports_resolved_ast: 69ea39e60137c5b7564c6fc308e180357bd7a505f58bbea6746a5ea141e3c7a6
    canonicalized_ast: 69ea39e60137c5b7564c6fc308e180357bd7a505f58bbea6746a5ea141e3c7a6
    type_inferenced_ast: e6540925324f99db091717123047521d5c81e9be735b6b7f5b2bb84a9fb45933
>>>>>>> 9ad0d8d9
<|MERGE_RESOLUTION|>--- conflicted
+++ resolved
@@ -29,14 +29,7 @@
             r0:
               type: bool
               value: "true"
-<<<<<<< HEAD
-    initial_ast: 4b1018d298a70a1bbb9c953dd3e65e3e2d90f029d9ec346bac1429e21fd2ae17
-    imports_resolved_ast: 79aaaea6dba55ed1cb7a4ab0b446af14e342fbd6ca0fd354b3254bdb3d4a752b
-    canonicalized_ast: 79aaaea6dba55ed1cb7a4ab0b446af14e342fbd6ca0fd354b3254bdb3d4a752b
-    type_inferenced_ast: c9f5b4e0c3480fe607d556af981fdc6306aca69d229ed51e50645040ccec3d36
-=======
-    initial_ast: 4a94672c1c6414bc336bfe0261f053cf34cc945416a765b18fb8820ac49f37b6
-    imports_resolved_ast: 69ea39e60137c5b7564c6fc308e180357bd7a505f58bbea6746a5ea141e3c7a6
-    canonicalized_ast: 69ea39e60137c5b7564c6fc308e180357bd7a505f58bbea6746a5ea141e3c7a6
-    type_inferenced_ast: e6540925324f99db091717123047521d5c81e9be735b6b7f5b2bb84a9fb45933
->>>>>>> 9ad0d8d9
+    initial_ast: cbf3bb3d71cc78a864ff8424a4b364dc124d486f24e14443eb207865cd0e9078
+    imports_resolved_ast: 66fff9064551f34cf96d8e9c61cb6e9d1c4a6c8681b677335c10c5844bf101b8
+    canonicalized_ast: 66fff9064551f34cf96d8e9c61cb6e9d1c4a6c8681b677335c10c5844bf101b8
+    type_inferenced_ast: db5baf280a26d0d0b3984f5c407f9220ac7441cdf1729f34381c38497fe7eeb5