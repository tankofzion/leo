--- conflicted
+++ resolved
@@ -271,14 +271,7 @@
             r0:
               type: bool
               value: "true"
-<<<<<<< HEAD
-    initial_ast: 4fedd67448e282005cb2a54e7bcd7a7ef54ddcf23044a7ef13390c8a5b66fdff
-    imports_resolved_ast: 30b0803ca6451a16567aa73948ab4959d93c35ce8c54700101cbb6e5a7aaa34a
-    canonicalized_ast: 30b0803ca6451a16567aa73948ab4959d93c35ce8c54700101cbb6e5a7aaa34a
-    type_inferenced_ast: 41c07aa690cc18dbf20262b7b6df7b5f6a3ea00651aed97cb4b69f7dc94cf4a6
-=======
-    initial_ast: c2b7a99613af0ecf1a59ebba78b3005c04422d86c9d581e1f22e2ff49398058f
-    imports_resolved_ast: b1af6b6f68eff7e121c27b6d78bf4ae5f07da013ef919bc23313ddcf8dc963d1
-    canonicalized_ast: b1af6b6f68eff7e121c27b6d78bf4ae5f07da013ef919bc23313ddcf8dc963d1
-    type_inferenced_ast: 97fefa054b446ca05b2c117b860e824a8616d72e870ec992f92a59d65f1222c8
->>>>>>> 03f78d56
+    initial_ast: c221e9b8c31ea35ef837f844a6c10955fc602c0389738f4200deb28559c14e9d
+    imports_resolved_ast: 864a02f9d092ab4ac2726049dfc1449986080bddd1e0b740e577bdcbed85c642
+    canonicalized_ast: 864a02f9d092ab4ac2726049dfc1449986080bddd1e0b740e577bdcbed85c642
+    type_inferenced_ast: 66fe86c0ce61451729c5344eb6b4d05c2697d772a016795a63da06dc4d76bc29