--- conflicted
+++ resolved
@@ -23,14 +23,7 @@
             r0:
               type: bool
               value: "true"
-<<<<<<< HEAD
-    initial_ast: 93897a9c64b7e291ec9c80e0599d6322344577d18d814f92cdfbe93efb89600b
-    imports_resolved_ast: 6c3a302665ef97c3e8b0dd914b9af442a1c003f408ce6871257f65b62c8f763c
-    canonicalized_ast: 6c3a302665ef97c3e8b0dd914b9af442a1c003f408ce6871257f65b62c8f763c
-    type_inferenced_ast: 2a70aec6ba9573a75290063e245198c72bceac25195a4cde9d765c2a92a83acb
-=======
-    initial_ast: 6034e46458c03b523ce65a652bc031b57afcbc68acea179ff8e44bbe5bcff61e
-    imports_resolved_ast: 0b0f9b493707ed1b625c187c66455cef5921ba296d71eeea22ab359dc8307d1f
-    canonicalized_ast: 0b0f9b493707ed1b625c187c66455cef5921ba296d71eeea22ab359dc8307d1f
-    type_inferenced_ast: d9f69bce638f3eb17f03d30dedc531bfa45de823877531c4ac0b404c5e84aa53
->>>>>>> 9ad0d8d9
+    initial_ast: c2b6e8e82f65e0f09fd23205ae45f5218878f11618283905a04b6c6147109b44
+    imports_resolved_ast: 06792094f3346e68779d2d16aeead8990bb735db450124697a03f43bc1d9cde8
+    canonicalized_ast: 06792094f3346e68779d2d16aeead8990bb735db450124697a03f43bc1d9cde8
+    type_inferenced_ast: c8b8ce19415ede3d7b2d7fb1933ed15b4ba15f34e37878d322c02b3fe57835fc