---
namespace: Compile
expectation: Pass
outputs:
  - circuit:
      num_public_variables: 0
      num_private_variables: 393217
      num_constraints: 393218
      at: 6f5a444b5cd1dc46b6b56fede4f3757c2de5877b087cabf16b31f29a379de270
      bt: 50582d676e21a44045dfb0f8037ea9bf7d578a790fc2692cc1b3906f0886526d
      ct: c6d3a21af9240ae4c5447ca1ed0375071a466cb2e98fb63b0c0f7468753e9f9b
    ir:
      - "decl f0: <0>"
      - "  store &v1, ((v0), (), (), ())"
      - "  mul &v5, v2, v3"
      - "  eq &v6, v5, v4"
      - "  retn v6"
      - ""
    output:
      - input_file: i128.in
        output:
          registers:
            r0:
              type: bool
              value: "true"
<<<<<<< HEAD
    initial_ast: 931100b872992f32a0362fae2c847117afb7010a4c29b8401f01e83940312d45
    imports_resolved_ast: 1cd082089e50cf3beed364ba3f8344a9b56620b26cd4072209e503d45d07a74a
    canonicalized_ast: 1cd082089e50cf3beed364ba3f8344a9b56620b26cd4072209e503d45d07a74a
    type_inferenced_ast: 6c394f6626a59cf9971f97b69505636429122a66def7da979a6fbbce27116d6c
=======
    initial_ast: afd28dda487ee76e68423a2920cfda3442787bea37f98bae0dc65e10e0a06f98
    imports_resolved_ast: 4dcb6f9ac89f8f3e0287f2e435cd5bdfd62372f45f5ae1a4ffd6bca9f381f556
    canonicalized_ast: 4dcb6f9ac89f8f3e0287f2e435cd5bdfd62372f45f5ae1a4ffd6bca9f381f556
    type_inferenced_ast: d3280b6ef4a324c14e2116f157fe0176534d5f5fc892355c54091bb407cb0d02
>>>>>>> 9ad0d8d9
<|MERGE_RESOLUTION|>--- conflicted
+++ resolved
@@ -23,14 +23,7 @@
             r0:
               type: bool
               value: "true"
-<<<<<<< HEAD
-    initial_ast: 931100b872992f32a0362fae2c847117afb7010a4c29b8401f01e83940312d45
-    imports_resolved_ast: 1cd082089e50cf3beed364ba3f8344a9b56620b26cd4072209e503d45d07a74a
-    canonicalized_ast: 1cd082089e50cf3beed364ba3f8344a9b56620b26cd4072209e503d45d07a74a
-    type_inferenced_ast: 6c394f6626a59cf9971f97b69505636429122a66def7da979a6fbbce27116d6c
-=======
-    initial_ast: afd28dda487ee76e68423a2920cfda3442787bea37f98bae0dc65e10e0a06f98
-    imports_resolved_ast: 4dcb6f9ac89f8f3e0287f2e435cd5bdfd62372f45f5ae1a4ffd6bca9f381f556
-    canonicalized_ast: 4dcb6f9ac89f8f3e0287f2e435cd5bdfd62372f45f5ae1a4ffd6bca9f381f556
-    type_inferenced_ast: d3280b6ef4a324c14e2116f157fe0176534d5f5fc892355c54091bb407cb0d02
->>>>>>> 9ad0d8d9
+    initial_ast: 2a2ffead51d111ca32cbf9de37699a83fcc2b45b29dbc29604f00f84f911846b
+    imports_resolved_ast: 3283ab185add71813240923010254a2a4e536c10350153364f4f686ffdeab14a
+    canonicalized_ast: 3283ab185add71813240923010254a2a4e536c10350153364f4f686ffdeab14a
+    type_inferenced_ast: f1d7ea0ecf77eff6b93f26645e960048cc1ead44f386e88fc5f3f74d3631eb81