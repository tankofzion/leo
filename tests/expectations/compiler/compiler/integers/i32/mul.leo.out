---
namespace: Compile
expectation: Pass
outputs:
  - circuit:
      num_public_variables: 0
      num_private_variables: 24577
      num_constraints: 24578
      at: 6a71c0f94f3546cb756fb4fbdfd01115eb680df72094456893de74a457ed5408
      bt: 98151c64a52fdaf7517544f6c590c397c8bf0e07f41ce3783217acc8c7d2893b
      ct: b17cd9c339cb5a58be22bb1aa50cae7dc27d740b8a48fa4f8b98ffa8dcc43755
    ir:
      - "decl f0: <0>"
      - "  store &v1, ((v0), (), (), ())"
      - "  mul &v5, v2, v3"
      - "  eq &v6, v5, v4"
      - "  retn v6"
      - ""
    output:
      - input_file: i32.in
        output:
          registers:
            r0:
              type: bool
              value: "true"
<<<<<<< HEAD
    initial_ast: f4b52df3db5852243d226a7064bd412f7aeb838a0edffe059d3aacb6b7ed5b60
    imports_resolved_ast: f37983ef5d3597cf108aff19e990426a74cc5df33b461c2fbcdc078e256b4c4d
    canonicalized_ast: f37983ef5d3597cf108aff19e990426a74cc5df33b461c2fbcdc078e256b4c4d
    type_inferenced_ast: 2492f8a98018575cc23c40bbb233e1ded1d4430dec6c3dd3d5a73e4f94439b5d
=======
    initial_ast: e1b55f63b5b7a7eca8759beba1d7276fed4caab5ec4d18edd2d5e3203c11a6cd
    imports_resolved_ast: ebb3a175f900fead5eee3ace2863c2ce109b4c1356545eba4770276af2582d09
    canonicalized_ast: ebb3a175f900fead5eee3ace2863c2ce109b4c1356545eba4770276af2582d09
    type_inferenced_ast: 2dfa990585f3ffca7b525dd58e285f049cecfef1f9bdf0f32491bbe0fcdab190
>>>>>>> 9ad0d8d9
<|MERGE_RESOLUTION|>--- conflicted
+++ resolved
@@ -23,14 +23,7 @@
             r0:
               type: bool
               value: "true"
-<<<<<<< HEAD
-    initial_ast: f4b52df3db5852243d226a7064bd412f7aeb838a0edffe059d3aacb6b7ed5b60
-    imports_resolved_ast: f37983ef5d3597cf108aff19e990426a74cc5df33b461c2fbcdc078e256b4c4d
-    canonicalized_ast: f37983ef5d3597cf108aff19e990426a74cc5df33b461c2fbcdc078e256b4c4d
-    type_inferenced_ast: 2492f8a98018575cc23c40bbb233e1ded1d4430dec6c3dd3d5a73e4f94439b5d
-=======
-    initial_ast: e1b55f63b5b7a7eca8759beba1d7276fed4caab5ec4d18edd2d5e3203c11a6cd
-    imports_resolved_ast: ebb3a175f900fead5eee3ace2863c2ce109b4c1356545eba4770276af2582d09
-    canonicalized_ast: ebb3a175f900fead5eee3ace2863c2ce109b4c1356545eba4770276af2582d09
-    type_inferenced_ast: 2dfa990585f3ffca7b525dd58e285f049cecfef1f9bdf0f32491bbe0fcdab190
->>>>>>> 9ad0d8d9
+    initial_ast: eeb94b2e2c862b71d88af50802e9c73398cc119209d5a7d22b3af70e2e03d1fc
+    imports_resolved_ast: f06b7c32a1564065ce4d9fafb2c799b5019258587fc9ee331b92822bdca1a500
+    canonicalized_ast: f06b7c32a1564065ce4d9fafb2c799b5019258587fc9ee331b92822bdca1a500
+    type_inferenced_ast: e2cd114f852ce2fbe610ac3bfabbf74f5e2a8d266c6886c36ea0b15c8d65e95a