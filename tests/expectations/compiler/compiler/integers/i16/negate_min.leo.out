---
namespace: Compile
expectation: Pass
outputs:
  - circuit:
      num_public_variables: 0
      num_private_variables: 2
      num_constraints: 2
      at: 401937c524c61a28b4fab76d7a1f85bb628850012af62362a0922610372faf92
      bt: cdf9a9cee4f2edf55111a95ae60bde9801080f6bde638a5c79273a39a2f9f7f5
      ct: 643d5437104296e21d906ecb15b2c96ad278f20cfc4af53b12bb6069bd853726
    ir:
      - "decl f0: <0>"
      - "  store &v1, ((v0), (), (), ())"
      - "  store &v3, -128"
      - "  store &v4, 128"
      - "  eq &v5, true, v2"
      - "  retn v5"
      - ""
    output:
      - input_file: "../input/dummy.in"
        output:
          registers:
            r0:
              type: bool
              value: "true"
<<<<<<< HEAD
    initial_ast: 46ab312fc5230b5609ba33ac5f2bd94e878c7643fe270ac9a9356c21c2ff526a
    imports_resolved_ast: 2c95192de2eccc1b03e4d2727f119f5f4b4ee68c25214e863134f3d8291068d6
    canonicalized_ast: 2c95192de2eccc1b03e4d2727f119f5f4b4ee68c25214e863134f3d8291068d6
    type_inferenced_ast: 4059d4f7de19398bafae78f882cf409a5bc914bc08bae3f724eb94d0accdff8f
=======
    initial_ast: 80094bbeedfe6de5c7b02ad681d58c68449ce5c2932bd0761f63a40ed421564e
    imports_resolved_ast: 839a6b136932e5d2777eef00198bb65d3eac21a700df13c2bd86391cfcee16fb
    canonicalized_ast: 839a6b136932e5d2777eef00198bb65d3eac21a700df13c2bd86391cfcee16fb
    type_inferenced_ast: c2c5eb7b6fac55c8497f10997cdf3e96f466f6b23413c8efcbd62e426a3a5814
>>>>>>> 9ad0d8d9
<|MERGE_RESOLUTION|>--- conflicted
+++ resolved
@@ -24,14 +24,7 @@
             r0:
               type: bool
               value: "true"
-<<<<<<< HEAD
-    initial_ast: 46ab312fc5230b5609ba33ac5f2bd94e878c7643fe270ac9a9356c21c2ff526a
-    imports_resolved_ast: 2c95192de2eccc1b03e4d2727f119f5f4b4ee68c25214e863134f3d8291068d6
-    canonicalized_ast: 2c95192de2eccc1b03e4d2727f119f5f4b4ee68c25214e863134f3d8291068d6
-    type_inferenced_ast: 4059d4f7de19398bafae78f882cf409a5bc914bc08bae3f724eb94d0accdff8f
-=======
-    initial_ast: 80094bbeedfe6de5c7b02ad681d58c68449ce5c2932bd0761f63a40ed421564e
-    imports_resolved_ast: 839a6b136932e5d2777eef00198bb65d3eac21a700df13c2bd86391cfcee16fb
-    canonicalized_ast: 839a6b136932e5d2777eef00198bb65d3eac21a700df13c2bd86391cfcee16fb
-    type_inferenced_ast: c2c5eb7b6fac55c8497f10997cdf3e96f466f6b23413c8efcbd62e426a3a5814
->>>>>>> 9ad0d8d9
+    initial_ast: d722581d2380b227c78b77605a94acd097619ab8dbe6503fbb89b233b9f4ae6b
+    imports_resolved_ast: fc122d7fa2f668abb3a78df2ca8af4aee8ebae381397cc633d7560f5a8a29d53
+    canonicalized_ast: fc122d7fa2f668abb3a78df2ca8af4aee8ebae381397cc633d7560f5a8a29d53
+    type_inferenced_ast: fbe6773cb02935e4b703d723de8b07d1712fddb85e305b659d3d870acb94da99