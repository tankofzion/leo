---
namespace: Compile
expectation: Pass
outputs:
  - circuit:
      num_public_variables: 0
      num_private_variables: 2
      num_constraints: 2
      at: 401937c524c61a28b4fab76d7a1f85bb628850012af62362a0922610372faf92
      bt: cdf9a9cee4f2edf55111a95ae60bde9801080f6bde638a5c79273a39a2f9f7f5
      ct: 643d5437104296e21d906ecb15b2c96ad278f20cfc4af53b12bb6069bd853726
    ir:
      - "decl f0: <0>"
      - "  store &v1, ((v0), (), (), ())"
      - "  store &v3, -128"
      - "  eq &v4, v2, true"
      - "  retn v4"
      - ""
    output:
      - input_file: "../input/dummy.in"
        output:
          registers:
            r0:
              type: bool
              value: "true"
<<<<<<< HEAD
    initial_ast: 1a87079ca3ce9f14f9d8046cffdfe2b8217c10e8ef506cdc60445b814b370cd8
    imports_resolved_ast: 7646bbfe66e52c6013b01cfdf6b465a88b839a775f4b3e874ead609b03dc2475
    canonicalized_ast: 7646bbfe66e52c6013b01cfdf6b465a88b839a775f4b3e874ead609b03dc2475
    type_inferenced_ast: 340767d3fc988dc375c391ac8bc7e729b372fef191ce08a435e118c17206d68c
=======
    initial_ast: e01cfedfcfce4840c7fc091bdae84fd21218793a938ff0998bff61bd93a15566
    imports_resolved_ast: d82f81c5c6097be667d6e97838f54022fd380171d1885726b73ccc482aeed771
    canonicalized_ast: d82f81c5c6097be667d6e97838f54022fd380171d1885726b73ccc482aeed771
    type_inferenced_ast: 77b9802ac870a9e1ecfc58ff21f4d3a1ad6fdc394d04320d78a190fa01ad1424
>>>>>>> 9ad0d8d9
<|MERGE_RESOLUTION|>--- conflicted
+++ resolved
@@ -23,14 +23,7 @@
             r0:
               type: bool
               value: "true"
-<<<<<<< HEAD
-    initial_ast: 1a87079ca3ce9f14f9d8046cffdfe2b8217c10e8ef506cdc60445b814b370cd8
-    imports_resolved_ast: 7646bbfe66e52c6013b01cfdf6b465a88b839a775f4b3e874ead609b03dc2475
-    canonicalized_ast: 7646bbfe66e52c6013b01cfdf6b465a88b839a775f4b3e874ead609b03dc2475
-    type_inferenced_ast: 340767d3fc988dc375c391ac8bc7e729b372fef191ce08a435e118c17206d68c
-=======
-    initial_ast: e01cfedfcfce4840c7fc091bdae84fd21218793a938ff0998bff61bd93a15566
-    imports_resolved_ast: d82f81c5c6097be667d6e97838f54022fd380171d1885726b73ccc482aeed771
-    canonicalized_ast: d82f81c5c6097be667d6e97838f54022fd380171d1885726b73ccc482aeed771
-    type_inferenced_ast: 77b9802ac870a9e1ecfc58ff21f4d3a1ad6fdc394d04320d78a190fa01ad1424
->>>>>>> 9ad0d8d9
+    initial_ast: bff6e2f480ff6f18cc55e8dc3d632368c05676f6fe3ee25d2c552cb9700637ec
+    imports_resolved_ast: 254edb6b6026a31a6fdd33a5732af883962da84b09c94fbc6aef98ebcc0fd565
+    canonicalized_ast: 254edb6b6026a31a6fdd33a5732af883962da84b09c94fbc6aef98ebcc0fd565
+    type_inferenced_ast: f5270ce21a87ce256fe1896e52357146e9d88576c75e1a47b2aac17392d5f52e