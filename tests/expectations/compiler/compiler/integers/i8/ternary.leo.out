--- conflicted
+++ resolved
@@ -30,14 +30,7 @@
             r0:
               type: bool
               value: "true"
-<<<<<<< HEAD
-    initial_ast: 5c1adab05a90fd698d43dc675733ecb9635080a7b592806fad98f5090553c90a
-    imports_resolved_ast: e6ee77cac6d7b8709b0374b9d332a41546c15292a9d537c74d500446f87b0dee
-    canonicalized_ast: e6ee77cac6d7b8709b0374b9d332a41546c15292a9d537c74d500446f87b0dee
-    type_inferenced_ast: b5f7e06388778ee15fdfd1c9ee703b45e628ee5e1fc89657d54b11abaa29e53f
-=======
-    initial_ast: bacfa33d64c30639dd6abd40373ffe996b5e1785e7851ea4e2f4235988ba7f91
-    imports_resolved_ast: c023a7253e799ee3c560ad3fd690f5127e05abea162399e62e91dfb2cf6c59f0
-    canonicalized_ast: c023a7253e799ee3c560ad3fd690f5127e05abea162399e62e91dfb2cf6c59f0
-    type_inferenced_ast: ecb6499c73ec12cfeba4bad3fee6f28dde1bc13968fba93cd866b1a5e707910c
->>>>>>> 9ad0d8d9
+    initial_ast: 89c534e28dff52deba5cd6905d36fb652c6368bbcbaab8c6e141e0baf7fadd52
+    imports_resolved_ast: 2fc68bca7da749174e77c372a64f080973e3efecda4d91519a4e37d5bc3991ce
+    canonicalized_ast: 2fc68bca7da749174e77c372a64f080973e3efecda4d91519a4e37d5bc3991ce
+    type_inferenced_ast: 79a52dfc3cda53e6e393b5710adf9480fe8394630b7e9d31628a9cf313f76ec7