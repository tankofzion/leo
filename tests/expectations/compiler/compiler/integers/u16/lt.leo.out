--- conflicted
+++ resolved
@@ -29,14 +29,7 @@
             r0:
               type: bool
               value: "false"
-<<<<<<< HEAD
-    initial_ast: 3018147cd93c939fb3405145fbaff28e2cb7caeb9523d71a0a87923542dbed13
-    imports_resolved_ast: 1598d6dc8ab65ba85d3431afb487dc281a55929770145b7ac5302658b909b15b
-    canonicalized_ast: 1598d6dc8ab65ba85d3431afb487dc281a55929770145b7ac5302658b909b15b
-    type_inferenced_ast: 0498e85f481ba5eec61dcfb868547dda771de3fe2ad9cfc3c77e6da4c60e8009
-=======
-    initial_ast: 821c71172d244937d8475e5420e63013499c5cc11352098feb6645861767daa4
-    imports_resolved_ast: 8582a4a0a823bbb4fe8a6c74f0c63c9f52c1f09439b9b3eb8baa3583725263f7
-    canonicalized_ast: 8582a4a0a823bbb4fe8a6c74f0c63c9f52c1f09439b9b3eb8baa3583725263f7
-    type_inferenced_ast: 1d53f4da39376ec8a97864d73ba52469452d4d6aea6d2defbaed5b0cd0d828eb
->>>>>>> 9ad0d8d9
+    initial_ast: 3e6c9a6cab7240b19ea55f7dda9b368e3c060dd5da666d21f6c7e8785c793368
+    imports_resolved_ast: 080721c7c70bc9832d75fff16dc7ad01c7fd6799f5a74a864bfc208628c274bb
+    canonicalized_ast: 080721c7c70bc9832d75fff16dc7ad01c7fd6799f5a74a864bfc208628c274bb
+    type_inferenced_ast: 8f880c0d42394125f2255f72b68db8a40d4a4e3bfeaa3cf387d1a23a2b694865