---
namespace: Compile
expectation: Pass
outputs:
  - circuit:
      num_public_variables: 0
      num_private_variables: 64
      num_constraints: 64
      at: 01c6d80e52a839ef0568eb639fa4b0cd7d13abd89a265059b410ff06e8ff35e7
      bt: 91281531f241a4c0daae73a6065b7bb9c02b3924eb2af9cad3ed8d553ae7e7db
      ct: 701ed4acc0b3bbd4f42ddb3b311377c3cf3dcb69c8ca8cb0124a8e3a21dc0568
    ir:
      - "decl f0: <0>"
      - "  store &v1, ((v0), (), (), ())"
      - "  eq &v4, v2, v3"
      - "  retn v4"
      - ""
    output:
      - input_file: u16_g.in
        output:
          registers:
            r0:
              type: bool
              value: "true"
<<<<<<< HEAD
    initial_ast: 82bb7f96b14749e5d408fca87daa6fc61777ef46f862c953839814bef5c9d5ad
    imports_resolved_ast: 026906485d318fc3260c9bbde6a3cb759b7e0721338d06e061faae687d7fbfbe
    canonicalized_ast: 026906485d318fc3260c9bbde6a3cb759b7e0721338d06e061faae687d7fbfbe
    type_inferenced_ast: c06e15a50c3697a5c6a5569ef3887f24848635c90b5f82c554f3572c2f8ae53a
=======
    initial_ast: 7834dad6d671b8945052c45c7b90d5a72d5edab4ccaada223b5dfe0a6e14b583
    imports_resolved_ast: 2cbb0dd559b4c55e63a8c8e6a91a8b5f8723d390bae391557ce627cceb6bf876
    canonicalized_ast: 2cbb0dd559b4c55e63a8c8e6a91a8b5f8723d390bae391557ce627cceb6bf876
    type_inferenced_ast: 90e9bee789e09f49239f940a1f68b469e8b9df47ea845b28a5e2872060d31a31
>>>>>>> 9ad0d8d9
<|MERGE_RESOLUTION|>--- conflicted
+++ resolved
@@ -22,14 +22,7 @@
             r0:
               type: bool
               value: "true"
-<<<<<<< HEAD
-    initial_ast: 82bb7f96b14749e5d408fca87daa6fc61777ef46f862c953839814bef5c9d5ad
-    imports_resolved_ast: 026906485d318fc3260c9bbde6a3cb759b7e0721338d06e061faae687d7fbfbe
-    canonicalized_ast: 026906485d318fc3260c9bbde6a3cb759b7e0721338d06e061faae687d7fbfbe
-    type_inferenced_ast: c06e15a50c3697a5c6a5569ef3887f24848635c90b5f82c554f3572c2f8ae53a
-=======
-    initial_ast: 7834dad6d671b8945052c45c7b90d5a72d5edab4ccaada223b5dfe0a6e14b583
-    imports_resolved_ast: 2cbb0dd559b4c55e63a8c8e6a91a8b5f8723d390bae391557ce627cceb6bf876
-    canonicalized_ast: 2cbb0dd559b4c55e63a8c8e6a91a8b5f8723d390bae391557ce627cceb6bf876
-    type_inferenced_ast: 90e9bee789e09f49239f940a1f68b469e8b9df47ea845b28a5e2872060d31a31
->>>>>>> 9ad0d8d9
+    initial_ast: 6f8008044fb1db910c0d837bff48cb8954c2e3f5b6aaa7dff3d3c87d53aeff86
+    imports_resolved_ast: e9af904d3bbf2077ba0382e8c15bf2fdf7427f5be952c93b2d7cb9f2d4c096a0
+    canonicalized_ast: e9af904d3bbf2077ba0382e8c15bf2fdf7427f5be952c93b2d7cb9f2d4c096a0
+    type_inferenced_ast: 34abb14c579092b2f9b4fc2dd73709d4482254e956b21f9cc2c8d5d87b2b6c01