---
namespace: Compile
expectation: Pass
outputs:
  - circuit:
      num_public_variables: 0
      num_private_variables: 114
      num_constraints: 114
      at: 8a68a779bf24dd5bcbc1b7e62d714cef7ba7a2074133bd36b4e4f03bec14a9da
      bt: 60e27908eee2ba254dc40c5eefb43164532753353d78cf852a48cece0f7b9f88
      ct: 1e1930b0bfcd18365697cc1922dc88913f6dcbdc4dc9ed5cf6c7d5369433f722
    ir:
      - "decl f0: <0>"
      - "  store &v1, ((v0), (), (), ())"
      - "  ge &v5, v2, v3"
      - "  eq &v6, v5, v4"
      - "  retn v6"
      - ""
    output:
      - input_file: u16_g.in
        output:
          registers:
            r0:
              type: bool
              value: "true"
      - input_file: u16_e.in
        output:
          registers:
            r0:
              type: bool
              value: "true"
      - input_file: u16_f.in
        output:
          registers:
            r0:
              type: bool
              value: "true"
<<<<<<< HEAD
    initial_ast: 61bac2b6ccc19f8818cbda4f3a754b4d375a8d77f1192208cf8a013aeccc865e
    imports_resolved_ast: 61bac2b6ccc19f8818cbda4f3a754b4d375a8d77f1192208cf8a013aeccc865e
    canonicalized_ast: 61bac2b6ccc19f8818cbda4f3a754b4d375a8d77f1192208cf8a013aeccc865e
    type_inferenced_ast: f985572ac024c8df23e5bab639eecc3f41ab0b45484819b86a3dc83711cd4c6e
=======
    initial_ast: 05e8b0ca21ae27026fec7897079a23f522be4ecca74009c42a7d820dbf3b37dc
    imports_resolved_ast: d9fd5b0db40502a53fe0ee9844d400c05bc36f6f41ea4a2187903383dfd657a9
    canonicalized_ast: d9fd5b0db40502a53fe0ee9844d400c05bc36f6f41ea4a2187903383dfd657a9
    type_inferenced_ast: 167ba888b2b25c775089f2309d2e9acb282af74148a0dd93a16c6b985d4af7a9
>>>>>>> 0e96bf8d
<|MERGE_RESOLUTION|>--- conflicted
+++ resolved
@@ -4,18 +4,11 @@
 outputs:
   - circuit:
       num_public_variables: 0
-      num_private_variables: 114
-      num_constraints: 114
-      at: 8a68a779bf24dd5bcbc1b7e62d714cef7ba7a2074133bd36b4e4f03bec14a9da
-      bt: 60e27908eee2ba254dc40c5eefb43164532753353d78cf852a48cece0f7b9f88
-      ct: 1e1930b0bfcd18365697cc1922dc88913f6dcbdc4dc9ed5cf6c7d5369433f722
-    ir:
-      - "decl f0: <0>"
-      - "  store &v1, ((v0), (), (), ())"
-      - "  ge &v5, v2, v3"
-      - "  eq &v6, v5, v4"
-      - "  retn v6"
-      - ""
+      num_private_variables: 113
+      num_constraints: 113
+      at: c3a94f401722187113083aa4cc5bf90ec46ae91b4ac1d0ba51d765590fe51410
+      bt: 43d500d0bdcdf8461bd9605a2665bc17410cb0c7b1c743142aad3a41e74fcbe5
+      ct: 92784334fb47e5a53eb972ec42d95f97470117bb6839cf2d46e8fcbd38a662f9
     output:
       - input_file: u16_g.in
         output:
@@ -35,14 +28,7 @@
             r0:
               type: bool
               value: "true"
-<<<<<<< HEAD
-    initial_ast: 61bac2b6ccc19f8818cbda4f3a754b4d375a8d77f1192208cf8a013aeccc865e
-    imports_resolved_ast: 61bac2b6ccc19f8818cbda4f3a754b4d375a8d77f1192208cf8a013aeccc865e
-    canonicalized_ast: 61bac2b6ccc19f8818cbda4f3a754b4d375a8d77f1192208cf8a013aeccc865e
-    type_inferenced_ast: f985572ac024c8df23e5bab639eecc3f41ab0b45484819b86a3dc83711cd4c6e
-=======
     initial_ast: 05e8b0ca21ae27026fec7897079a23f522be4ecca74009c42a7d820dbf3b37dc
     imports_resolved_ast: d9fd5b0db40502a53fe0ee9844d400c05bc36f6f41ea4a2187903383dfd657a9
     canonicalized_ast: d9fd5b0db40502a53fe0ee9844d400c05bc36f6f41ea4a2187903383dfd657a9
-    type_inferenced_ast: 167ba888b2b25c775089f2309d2e9acb282af74148a0dd93a16c6b985d4af7a9
->>>>>>> 0e96bf8d
+    type_inferenced_ast: 167ba888b2b25c775089f2309d2e9acb282af74148a0dd93a16c6b985d4af7a9