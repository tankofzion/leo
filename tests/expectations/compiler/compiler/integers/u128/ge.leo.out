---
namespace: Compile
expectation: Pass
outputs:
  - circuit:
      num_public_variables: 0
      num_private_variables: 898
      num_constraints: 898
      at: b45c0e00d95b000a78e67eb73fcae9f4fef646ffa06dcb9ae62940e08eb0d40b
      bt: 8ca2fca3dfd1905b65da08c876a4cac06814edc772e367e781e1387f5eee0c1a
      ct: b1ddf3c556813b2f6a9eab938fa39198bfb5c4c2304c8c62ebc30a0b9b98db89
    ir:
      - "decl f0: <0>"
      - "  store &v1, ((v0), (), (), ())"
      - "  ge &v5, v2, v3"
      - "  eq &v6, v5, v4"
      - "  retn v6"
      - ""
    output:
      - input_file: u128_g.in
        output:
          registers:
            r0:
              type: bool
              value: "true"
      - input_file: u128_e.in
        output:
          registers:
            r0:
              type: bool
              value: "true"
      - input_file: u128_f.in
        output:
          registers:
            r0:
              type: bool
              value: "true"
<<<<<<< HEAD
    initial_ast: c758278090e93f503fc09948b9828f09cd379fcfaae088ed124114dc1787ab6a
    imports_resolved_ast: e656a5aefaa4cc99d6c2ac6a1af1c294f36c8c3f3c3b84f1ba09e63733eec6d3
    canonicalized_ast: e656a5aefaa4cc99d6c2ac6a1af1c294f36c8c3f3c3b84f1ba09e63733eec6d3
    type_inferenced_ast: eca919c0a2c8cef515f02813adf58bd9a560b8d3da2b354f829501b6851f397e
=======
    initial_ast: 660c6545550a427357e53f3eb431b3fd00ba56805a292db4b885566e0a9ae291
    imports_resolved_ast: 4ca01ccb2adfd67233b564e7bc855507cb3c16d02a9e004838ac9eee0f20ba58
    canonicalized_ast: 4ca01ccb2adfd67233b564e7bc855507cb3c16d02a9e004838ac9eee0f20ba58
    type_inferenced_ast: d3c99277661b51d5cfc1a26066ff73b229e7f98d639c4fd2a7e2d8011ab7690e
>>>>>>> 9ad0d8d9
<|MERGE_RESOLUTION|>--- conflicted
+++ resolved
@@ -35,14 +35,7 @@
             r0:
               type: bool
               value: "true"
-<<<<<<< HEAD
-    initial_ast: c758278090e93f503fc09948b9828f09cd379fcfaae088ed124114dc1787ab6a
-    imports_resolved_ast: e656a5aefaa4cc99d6c2ac6a1af1c294f36c8c3f3c3b84f1ba09e63733eec6d3
-    canonicalized_ast: e656a5aefaa4cc99d6c2ac6a1af1c294f36c8c3f3c3b84f1ba09e63733eec6d3
-    type_inferenced_ast: eca919c0a2c8cef515f02813adf58bd9a560b8d3da2b354f829501b6851f397e
-=======
-    initial_ast: 660c6545550a427357e53f3eb431b3fd00ba56805a292db4b885566e0a9ae291
-    imports_resolved_ast: 4ca01ccb2adfd67233b564e7bc855507cb3c16d02a9e004838ac9eee0f20ba58
-    canonicalized_ast: 4ca01ccb2adfd67233b564e7bc855507cb3c16d02a9e004838ac9eee0f20ba58
-    type_inferenced_ast: d3c99277661b51d5cfc1a26066ff73b229e7f98d639c4fd2a7e2d8011ab7690e
->>>>>>> 9ad0d8d9
+    initial_ast: 52c38cd10f60a6046e8d4275f09f09a0b0a90c4d71808fbdd90f0c0298a41d81
+    imports_resolved_ast: a02a9c2464232fc36c52efb32b93ea2a4478fc4fa4ce9f680b63967fcb3ccfb4
+    canonicalized_ast: a02a9c2464232fc36c52efb32b93ea2a4478fc4fa4ce9f680b63967fcb3ccfb4
+    type_inferenced_ast: f47fbaa178dc7669129e5fc60e293d4bbe866f1bd94053235fbfabf1e9035205