--- conflicted
+++ resolved
@@ -270,14 +270,7 @@
             r0:
               type: bool
               value: "true"
-<<<<<<< HEAD
-    initial_ast: 72fc7df2093d184a30f4d09b972baa13fe49c290a393e868df0db8ba46e3b3e3
-    imports_resolved_ast: 134e3e633f2015c60eefc437632eeb3cbe4d75a49993acae14ea9b8601a9f287
-    canonicalized_ast: 134e3e633f2015c60eefc437632eeb3cbe4d75a49993acae14ea9b8601a9f287
-    type_inferenced_ast: 8a7a3574af5392ec9b9bd3bc3f1800b20b00f272db9f56ffe8ab69751686e1c8
-=======
-    initial_ast: 90141207c87848220ea03fbe4acb8dc28034142106781ef9f1746a732a3f9270
-    imports_resolved_ast: fe5f8a017861006e166da3f7ee4a92a3c0d50c5124b1820900f1f76c28d4e733
-    canonicalized_ast: fe5f8a017861006e166da3f7ee4a92a3c0d50c5124b1820900f1f76c28d4e733
-    type_inferenced_ast: 73b13c04a4a265c76d404701f02a532e4e30c70a2476d7b085ab573884a51ddf
->>>>>>> d621ee72
+    initial_ast: 6637eb398be94c92bc97f64f966955db8153b29cfa47b9200c69fd1979fa4839
+    imports_resolved_ast: 467f53aa028b9a716b7873860d64b3ce12f9418e1544ba76c9d513da73a9e719
+    canonicalized_ast: 467f53aa028b9a716b7873860d64b3ce12f9418e1544ba76c9d513da73a9e719
+    type_inferenced_ast: b46c7764c40673eb095375d98483bafcc393c562bf2a4d2820b08e8fd0247fc2