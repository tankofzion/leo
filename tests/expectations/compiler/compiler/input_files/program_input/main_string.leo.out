--- conflicted
+++ resolved
@@ -24,14 +24,7 @@
             r0:
               type: bool
               value: "true"
-<<<<<<< HEAD
-    initial_ast: 61d333ea0c8cb93a30a36217ac7231b20feddae6343531acc63ae7f5921dfff9
-    imports_resolved_ast: 8961e04b8868388e7367465407980f1f9e601bbf1b650031aedb9a24bf6319a3
-    canonicalized_ast: e61878e8f3b799284ddbe2f3ec41cc7ef4530b2abe4174654bf05ec6dd4cab89
-    type_inferenced_ast: c8de0a94db7f64d3b626a5c86336118e6d32bda616621b62f1c5dc3a4a86e7fc
-=======
-    initial_ast: 90915a8220087cd528ba9a9f31b046fbc299a38ec6fc4191b9c6b0ab2e4b3ac7
-    imports_resolved_ast: d029f9786d7b263fd7640c7704b0ff7b234bb423c70ec684ac372f328f94af0e
-    canonicalized_ast: 482d9128f288ce2112e9a61e00f3048ca9854400150d66b8d99b1f93ba6aecdf
-    type_inferenced_ast: 4e68064baea55f9ddc81f6088c01fba811d930786aadda5c364d5210c51200d9
->>>>>>> 9ad0d8d9
+    initial_ast: b54eb2945210bce7ff116e5ceadcecaf12568613438f95a2e7bc925a37675a4d
+    imports_resolved_ast: bc8d00cf44bba1ed30c6802d02eeae44041564bade9eb599854f6214eaf03087
+    canonicalized_ast: 3c2dda49127514d4a40578c6b0bab2ebc9d39ff06477d1606e1a757f190684eb
+    type_inferenced_ast: 67fd5b2776d7f30f26ec1e3af44da1d84e86c48f5d718fcdcbdda6a333838234