---
namespace: Compile
expectation: Pass
outputs:
  - circuit:
      num_public_variables: 0
      num_private_variables: 2
      num_constraints: 2
      at: 401937c524c61a28b4fab76d7a1f85bb628850012af62362a0922610372faf92
      bt: cdf9a9cee4f2edf55111a95ae60bde9801080f6bde638a5c79273a39a2f9f7f5
      ct: 643d5437104296e21d906ecb15b2c96ad278f20cfc4af53b12bb6069bd853726
    ir:
      - "decl f0: <0>"
      - "  store &v1, ((v0), (), (), ())"
      - "  log INFO, \"a: \", v2, \"\""
      - "  log INFO, \"b: \", v3, \"\""
      - "  log INFO, \"c: \", v4, \"\""
      - "  eq &v6, v5, true"
      - "  retn v6"
      - ""
    output:
      - input_file: input/main_group.in
        output:
          registers:
            r0:
              type: bool
              value: "true"
<<<<<<< HEAD
    initial_ast: f86b455a12107b8033779ae8257eff1f948cf1d8499fde0a6ade5df6ef18cba9
    imports_resolved_ast: 128da95129d3d3db7e2cc35571ffc6d9ececdf8ca1fa914a7fd9ceedd4b2252b
    canonicalized_ast: 128da95129d3d3db7e2cc35571ffc6d9ececdf8ca1fa914a7fd9ceedd4b2252b
    type_inferenced_ast: 75e557bd33eb2efc84cab26de4be37fd5e1c6cd1cee62b301a1ddade46dafb4b
=======
    initial_ast: 3415b9dc8670e8ef08c87c8b6e36532cbba0a086e4583f0972603ea6dc4b6bfb
    imports_resolved_ast: 25ac6b39c6a2b2bbf637ed2a06bb0c02762c228c437ed9b2e7dd362e20001935
    canonicalized_ast: 25ac6b39c6a2b2bbf637ed2a06bb0c02762c228c437ed9b2e7dd362e20001935
    type_inferenced_ast: 55b3f679b11855cf22023a34b5d5d09d1772994bd61baf6b7ceb26b327f4c4f1
>>>>>>> 9ad0d8d9
<|MERGE_RESOLUTION|>--- conflicted
+++ resolved
@@ -25,14 +25,7 @@
             r0:
               type: bool
               value: "true"
-<<<<<<< HEAD
-    initial_ast: f86b455a12107b8033779ae8257eff1f948cf1d8499fde0a6ade5df6ef18cba9
-    imports_resolved_ast: 128da95129d3d3db7e2cc35571ffc6d9ececdf8ca1fa914a7fd9ceedd4b2252b
-    canonicalized_ast: 128da95129d3d3db7e2cc35571ffc6d9ececdf8ca1fa914a7fd9ceedd4b2252b
-    type_inferenced_ast: 75e557bd33eb2efc84cab26de4be37fd5e1c6cd1cee62b301a1ddade46dafb4b
-=======
-    initial_ast: 3415b9dc8670e8ef08c87c8b6e36532cbba0a086e4583f0972603ea6dc4b6bfb
-    imports_resolved_ast: 25ac6b39c6a2b2bbf637ed2a06bb0c02762c228c437ed9b2e7dd362e20001935
-    canonicalized_ast: 25ac6b39c6a2b2bbf637ed2a06bb0c02762c228c437ed9b2e7dd362e20001935
-    type_inferenced_ast: 55b3f679b11855cf22023a34b5d5d09d1772994bd61baf6b7ceb26b327f4c4f1
->>>>>>> 9ad0d8d9
+    initial_ast: 6bf71b7be446a2cafbbb49830182eee5f34fd28b256e8ff0ab2f0d6f6d8bb5c3
+    imports_resolved_ast: 8c54078291d6f1fd7d6782627ef24a7c50e588002860f64b90ed5e1147868f42
+    canonicalized_ast: 8c54078291d6f1fd7d6782627ef24a7c50e588002860f64b90ed5e1147868f42
+    type_inferenced_ast: 64fa48182b40b615866a104e9cd608619585a6f7c1c58f1576773f1371c71a6b