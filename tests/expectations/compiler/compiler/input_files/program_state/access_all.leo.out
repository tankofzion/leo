---
namespace: Compile
expectation: Pass
outputs:
  - circuit:
      num_public_variables: 0
      num_private_variables: 4208
      num_constraints: 4208
      at: ffcbe211155131f8d94987d1775bf81544edc3737ba383c6cddbd9cd546a8998
      bt: 610cc3c3bdc2a58a4a1e97237f93be100e02b23e8f2bb40d1ee31da89fbf4389
      ct: cddfc688f773a0cb8cc5390e053bfbde34aa64d745fa2796b96eca97ba3ae060
    ir:
      - "decl f0: <0>"
      - "  store &v16, ((v0), (v1, v2, v3, v4, v5, v6, v7, v8, v9), (v10, v11), (v12, v13, v14, v15))"
      - "  store &v17, aleo1qnr4dkkvkgfqph0vzc3y6z2eu975wnpz2925ntjccd5cfqxtyu8sta57j8"
      - "  tget &v18, v16, 2"
      - "  tget &v19, v18, 1"
      - "  eq &v20, v19, [0, 0, 0, 0, 0, 0, 0, 0, 0, 0, 0, 0, 0, 0, 0, 0, 0, 0, 0, 0, 0, 0, 0, 0, 0, 0, 0, 0, 0, 0, 0, 0]"
      - "  tget &v21, v16, 3"
      - "  tget &v22, v21, 2"
      - "  eq &v23, v22, 0"
      - "  and &v24, v20, v23"
      - "  retn v24"
      - ""
    output:
      - input_file: input/dummy.in
        output:
          registers:
            r0:
              type: bool
              value: "true"
<<<<<<< HEAD
    initial_ast: 2b9e7d00e719c90eb6d51cf9914b424dcbfc1ec8977f766093842505a85c5cad
    imports_resolved_ast: 82332fc109ef3a8163392957c821449d47cd87a57d374db1e0cded9e9e0fd89f
    canonicalized_ast: 82332fc109ef3a8163392957c821449d47cd87a57d374db1e0cded9e9e0fd89f
    type_inferenced_ast: 4396ff243e4a74485706d43e35329ec87739c64a206c4d3989869981d019abba
=======
    initial_ast: 6e84f3b233f5e7b09595043093fb5ffabea7a646a8b64437312f1037b1a56f27
    imports_resolved_ast: 0be439776bf39f0452baf82acb272a458bf866f0f7a7a18646ff889a036fe312
    canonicalized_ast: 0be439776bf39f0452baf82acb272a458bf866f0f7a7a18646ff889a036fe312
    type_inferenced_ast: 2a72016db5bb95e48e128cfc48a257346c70baec5e24ed6ed607dd5015a76a38
>>>>>>> 9ad0d8d9
<|MERGE_RESOLUTION|>--- conflicted
+++ resolved
@@ -29,14 +29,7 @@
             r0:
               type: bool
               value: "true"
-<<<<<<< HEAD
-    initial_ast: 2b9e7d00e719c90eb6d51cf9914b424dcbfc1ec8977f766093842505a85c5cad
-    imports_resolved_ast: 82332fc109ef3a8163392957c821449d47cd87a57d374db1e0cded9e9e0fd89f
-    canonicalized_ast: 82332fc109ef3a8163392957c821449d47cd87a57d374db1e0cded9e9e0fd89f
-    type_inferenced_ast: 4396ff243e4a74485706d43e35329ec87739c64a206c4d3989869981d019abba
-=======
-    initial_ast: 6e84f3b233f5e7b09595043093fb5ffabea7a646a8b64437312f1037b1a56f27
-    imports_resolved_ast: 0be439776bf39f0452baf82acb272a458bf866f0f7a7a18646ff889a036fe312
-    canonicalized_ast: 0be439776bf39f0452baf82acb272a458bf866f0f7a7a18646ff889a036fe312
-    type_inferenced_ast: 2a72016db5bb95e48e128cfc48a257346c70baec5e24ed6ed607dd5015a76a38
->>>>>>> 9ad0d8d9
+    initial_ast: 25774ff98a51b5d913d56b5976932eaae5aefb9b5f8a0654c3f824f2ef1fbeb0
+    imports_resolved_ast: 9b14ac7ae0fd000d376c4ff21b794ca5f3fd892c584467350cb2f871d10ae6e1
+    canonicalized_ast: 9b14ac7ae0fd000d376c4ff21b794ca5f3fd892c584467350cb2f871d10ae6e1
+    type_inferenced_ast: 9e868720930463e6ec82dc1bff3b3d7cf68ca186bd478277b67c76c2d3139fc8