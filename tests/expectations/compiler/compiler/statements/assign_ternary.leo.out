--- conflicted
+++ resolved
@@ -2,8 +2,4 @@
 namespace: Compile
 expectation: Fail
 outputs:
-<<<<<<< HEAD
-  - "    --> compiler-test:4:23\n     |\n   4 |     let x = true ? x: true;\n     |                       ^^^^\n     |\n     = unexpected type, expected: 'u32', received: 'bool'"
-=======
-  - "Error [EASG0373021]: ternary sides had different types: left u32, right bool\n    --> compiler-test:4:13\n     |\n   4 |     let x = true ? x: true;\n     |             ^^^^^^^^^^^^^^"
->>>>>>> 235daa9e
+  - "Error [EASG0373026]: unexpected type, expected: 'u32', received: 'bool'\n    --> compiler-test:4:23\n     |\n   4 |     let x = true ? x: true;\n     |                       ^^^^"