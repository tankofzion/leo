---
namespace: Compile
expectation: Pass
outputs:
  - circuit:
      num_public_variables: 0
      num_private_variables: 33
      num_constraints: 41
      at: 8a1de4918a021687e409936d8da3e31a9c9ee8b9cb6af8d3facb8c8615b332ea
      bt: 64f8bb33239b95e48d91e1e89f0bae6d75482e89cecb82cff9815ad9ea2e2ec6
      ct: 7ba09f6f4961917c35e363f3243bcd3a44939f4cf3a9cfd3760640fff0c72e34
    ir:
      - "decl f0: <0>"
      - "  store &v1, ((v0), (), (), ())"
      - "  pick &v4, v3, v2, 2"
      - "  retn v4"
      - ""
    output:
      - input_file: inputs/ternary_explicit_and_implicit.in
        output:
          registers:
            a:
              type: u8
              value: "3"
<<<<<<< HEAD
    initial_ast: 716adf86402d889ae00493964c56d1e971a775a4feb8bf8868a6293585efec0b
    imports_resolved_ast: fd6cdd511ae2b8c7fc88bdad2c0bcf40942580714db2a6a8422208468f445d36
    canonicalized_ast: fd6cdd511ae2b8c7fc88bdad2c0bcf40942580714db2a6a8422208468f445d36
    type_inferenced_ast: b2486290057e877933809f2e15a45edd5ca0fa3667f83f193a7d5a19c8ab7dc2
=======
    initial_ast: 2fe02053af3b0036f939e7eb256fb54a52c193780c9a276f2ba5a5065e80eda0
    imports_resolved_ast: ed770362776ddd99e3212e5b5de24932130ff48d925f66f2ecfb655c558f15b7
    canonicalized_ast: ed770362776ddd99e3212e5b5de24932130ff48d925f66f2ecfb655c558f15b7
    type_inferenced_ast: 4e9f786837db65d8ab0aaa2c9a5d4363617b8bf47083daff7a8dafa397e1d513
>>>>>>> 9ad0d8d9
<|MERGE_RESOLUTION|>--- conflicted
+++ resolved
@@ -22,14 +22,7 @@
             a:
               type: u8
               value: "3"
-<<<<<<< HEAD
-    initial_ast: 716adf86402d889ae00493964c56d1e971a775a4feb8bf8868a6293585efec0b
-    imports_resolved_ast: fd6cdd511ae2b8c7fc88bdad2c0bcf40942580714db2a6a8422208468f445d36
-    canonicalized_ast: fd6cdd511ae2b8c7fc88bdad2c0bcf40942580714db2a6a8422208468f445d36
-    type_inferenced_ast: b2486290057e877933809f2e15a45edd5ca0fa3667f83f193a7d5a19c8ab7dc2
-=======
-    initial_ast: 2fe02053af3b0036f939e7eb256fb54a52c193780c9a276f2ba5a5065e80eda0
-    imports_resolved_ast: ed770362776ddd99e3212e5b5de24932130ff48d925f66f2ecfb655c558f15b7
-    canonicalized_ast: ed770362776ddd99e3212e5b5de24932130ff48d925f66f2ecfb655c558f15b7
-    type_inferenced_ast: 4e9f786837db65d8ab0aaa2c9a5d4363617b8bf47083daff7a8dafa397e1d513
->>>>>>> 9ad0d8d9
+    initial_ast: 69a63f50ef42b6bfbaf24d2ed202c362534539db55f9515bb14ec8f55f85af5d
+    imports_resolved_ast: 8a2a206203e13d2e0bc1ba3aa642365d05c7aaee2b3c091540e0919adcc433ce
+    canonicalized_ast: 8a2a206203e13d2e0bc1ba3aa642365d05c7aaee2b3c091540e0919adcc433ce
+    type_inferenced_ast: ca1fbeb7a0de40f48edcb67548f3c669611344cd2ae5ea83ac4b4084bd21c359