---
namespace: Compile
expectation: Pass
outputs:
  - circuit:
      num_public_variables: 0
      num_private_variables: 2
      num_constraints: 2
      at: 401937c524c61a28b4fab76d7a1f85bb628850012af62362a0922610372faf92
      bt: cdf9a9cee4f2edf55111a95ae60bde9801080f6bde638a5c79273a39a2f9f7f5
      ct: 643d5437104296e21d906ecb15b2c96ad278f20cfc4af53b12bb6069bd853726
    ir:
      - "decl f0: <0>"
      - "  store &v2, ((v0, v1), (), (), ())"
      - "  tget &v3, v2, 0"
      - "  tget &v4, v3, 0"
      - "  tget &v5, v2, 0"
      - "  tget &v6, v5, 1"
      - "  retn (v4, v6)"
      - "decl f1: <7>"
      - "  retn [false, false, false, false, false, false, false, false, false, false, false, false, false, false, false, false, false, false, false, false, false, false, false, false, false, false, false, false, false, false, false, false, false, false, false, false, false, false, false, false, false, false, false, false, false, false, false, false, false, false, false, false, false, false, false, false, false, false, false, false, false, false, false, false, false, false, false, false, false, false, false, false, false, false, false, false, false, false, false, false, false, false, false, false, false, false, false, false, false, false, false, false, false, false, false, false, false, false, false, false, false, false, false, false, false, false, false, false, false, false, false, false, false, false, false, false, false, false, false, false, false, false, false, false, false, false, false, false, false, false, false, false, false, false, false, false, false, false, false, false, false, false, false, false, false, false, false, false, false, false, false, false, false, false, false, false, false, false, false, false, false, false, false, false, false, false, false, false, false, false, false, false, false, false, false, false, false, false, false, false, false, false, false, false, false, false, false, false, false, false, false, false, false, false, false, false, false, false, false, false, false, false, false, false, false, false, false, false, false, false, false, false, false, false, false, false, false, false, false, false, false, false, false, false, false, false, false, false, false, false, false, false, false, false, false, false, false, false, false, false, false, false, false, false, false, false, false, false, false, false, false, false, false, false, false, false]"
      - "decl f2: <8>"
      - "  retn aleo1qnr4dkkvkgfqph0vzc3y6z2eu975wnpz2925ntjccd5cfqxtyu8sta57j8"
      - "decl f3: <9>"
      - "  retn [0, 0, 0, 0, 0, 0, 0, 0, 0, 0, 0, 0, 0, 0, 0, 0, 0, 0, 0, 0, 0, 0, 0, 0, 0, 0, 0, 0, 0, 0, 0, 0]"
      - "decl f4: <10>"
      - "  retn aleo1qnr4dkkvkgfqph0vzc3y6z2eu975wnpz2925ntjccd5cfqxtyu8sta57j8"
      - "decl f5: <11>"
      - "  retn [false, false, false, false, false, false, false, false, false, false, false, false, false, false, false, false, false, false, false, false, false, false, false, false, false, false, false, false, false, false, false, false, false, false, false, false, false, false, false, false, false, false, false, false, false, false, false, false, false, false, false, false, false, false, false, false, false, false, false, false, false, false, false, false, false, false, false, false, false, false, false, false, false, false, false, false, false, false, false, false, false, false, false, false, false, false, false, false, false, false, false, false, false, false, false, false, false, false, false, false, false, false, false, false, false, false, false, false, false, false, false, false, false, false, false, false, false, false, false, false, false, false, false, false, false, false, false, false, false, false, false, false, false, false, false, false, false, false, false, false, false, false, false, false, false, false, false, false, false, false, false, false, false, false, false, false, false, false, false, false, false, false, false, false, false, false, false, false, false, false, false, false, false, false, false, false, false, false, false, false, false, false, false, false, false, false, false, false, false, false, false, false, false, false, false, false, false, false, false, false, false, false, false, false, false, false, false, false, false, false, false, false, false, false, false, false, false, false, false, false, false, false, false, false, false, false, false, false, false, false, false, false, false, false, false, false, false, false, false, false, false, false, false, false, false, false, false, false, false, false, false, false, false, false, false, false]"
      - "decl f6: <12>"
      - "  retn aleo1qnr4dkkvkgfqph0vzc3y6z2eu975wnpz2925ntjccd5cfqxtyu8sta57j8"
      - "decl f7: <13>"
      - "  retn [0, 0, 0, 0, 0, 0, 0, 0, 0, 0, 0, 0, 0, 0, 0, 0, 0, 0, 0, 0, 0, 0, 0, 0, 0, 0, 0, 0, 0, 0, 0, 0]"
      - "decl f8: <14>"
      - "  retn aleo1qnr4dkkvkgfqph0vzc3y6z2eu975wnpz2925ntjccd5cfqxtyu8sta57j8"
      - "decl f9: <15>"
      - "  retn 0"
      - "decl f10: <16>"
      - "  retn [false]"
      - "decl f11: <17>"
      - "  retn false"
      - "decl f12: <18>"
      - "  retn [0]"
      - "decl f13: <19>"
      - "  retn false"
      - "decl f14: <20>"
      - "  retn [false]"
      - "decl f15: <21>"
      - "  retn false"
      - "decl f16: <22>"
      - "  retn [0]"
      - "decl f17: <23>"
      - "  retn false"
      - "decl f18: <24>"
      - "  retn [false, false, false, false, false, false, false, false, false, false, false, false, false, false, false, false, false, false, false, false, false, false, false, false, false, false, false, false, false, false, false, false, false, false, false, false, false, false, false, false, false, false, false, false, false, false, false, false, false, false, false, false, false, false, false, false, false, false, false, false, false, false, false, false, false, false, false, false, false, false, false, false, false, false, false, false, false, false, false, false, false, false, false, false, false, false, false, false, false, false, false, false, false, false, false, false, false, false, false, false, false, false, false, false, false, false, false, false, false, false, false, false, false, false, false, false, false, false, false, false, false, false, false, false, false, false, false, false, false, false, false, false, false, false, false, false, false, false, false, false, false, false, false, false, false, false, false, false, false, false, false, false, false, false, false, false, false, false, false, false, false, false, false, false, false, false, false, false, false, false, false, false, false, false, false, false, false, false, false, false, false, false, false, false, false, false, false, false, false, false, false, false, false, false, false, false, false, false, false, false, false, false, false, false, false, false, false, false, false, false, false, false, false, false, false, false, false, false, false, false, false, false, false, false, false, false, false, false, false, false, false, false, false, false, false, false, false, false, false, false, false, false, false, false, false, false, false, false, false, false, false, false, false]"
      - "decl f19: <25>"
      - "  retn 'a'"
      - "decl f20: <26>"
      - "  retn [0, 0, 0, 0, 0, 0, 0, 0, 0, 0, 0, 0, 0, 0, 0, 0, 0, 0, 0, 0, 0, 0, 0, 0, 0, 0, 0, 0, 0, 0, 0, 0]"
      - "decl f21: <27>"
      - "  retn 'a'"
      - "decl f22: <28>"
      - "  retn [false, false, false, false, false, false, false, false, false, false, false, false, false, false, false, false, false, false, false, false, false, false, false, false, false, false, false, false, false, false, false, false, false, false, false, false, false, false, false, false, false, false, false, false, false, false, false, false, false, false, false, false, false, false, false, false, false, false, false, false, false, false, false, false, false, false, false, false, false, false, false, false, false, false, false, false, false, false, false, false, false, false, false, false, false, false, false, false, false, false, false, false, false, false, false, false, false, false, false, false, false, false, false, false, false, false, false, false, false, false, false, false, false, false, false, false, false, false, false, false, false, false, false, false, false, false, false, false, false, false, false, false, false, false, false, false, false, false, false, false, false, false, false, false, false, false, false, false, false, false, false, false, false, false, false, false, false, false, false, false, false, false, false, false, false, false, false, false, false, false, false, false, false, false, false, false, false, false, false, false, false, false, false, false, false, false, false, false, false, false, false, false, false, false, false, false, false, false, false, false, false, false, false, false, false, false, false, false, false, false, false, false, false, false, false, false, false, false, false, false, false, false, false, false, false, false, false, false, false, false, false, false, false, false, false, false, false, false, false, false, false, false, false, false, false, false, false, false, false, false, false, false, false]"
      - "decl f23: <29>"
      - "  retn 'a'"
      - "decl f24: <30>"
      - "  retn [0, 0, 0, 0, 0, 0, 0, 0, 0, 0, 0, 0, 0, 0, 0, 0, 0, 0, 0, 0, 0, 0, 0, 0, 0, 0, 0, 0, 0, 0, 0, 0]"
      - "decl f25: <31>"
      - "  retn 'a'"
      - "decl f26: <32>"
      - "  retn [false, false, false, false, false, false, false, false, false, false, false, false, false, false, false, false, false, false, false, false, false, false, false, false, false, false, false, false, false, false, false, false, false, false, false, false, false, false, false, false, false, false, false, false, false, false, false, false, false, false, false, false, false, false, false, false, false, false, false, false, false, false, false, false, false, false, false, false, false, false, false, false, false, false, false, false, false, false, false, false, false, false, false, false, false, false, false, false, false, false, false, false, false, false, false, false, false, false, false, false, false, false, false, false, false, false, false, false, false, false, false, false, false, false, false, false, false, false, false, false, false, false, false, false, false, false, false, false, false, false, false, false, false, false, false, false, false, false, false, false, false, false, false, false, false, false, false, false, false, false, false, false, false, false, false, false, false, false, false, false, false, false, false, false, false, false, false, false, false, false, false, false, false, false, false, false, false, false, false, false, false, false, false, false, false, false, false, false, false, false, false, false, false, false, false, false, false, false, false, false, false, false, false, false, false, false, false, false, false, false, false, false, false, false, false, false, false, false, false, false, false, false, false, false, false, false, false, false, false, false, false, false, false, false, false, false, false, false, false, false, false, false, false, false, false, false, false, false, false, false, false, false, false]"
      - "decl f27: <33>"
      - "  retn []"
      - "decl f28: <34>"
      - "  retn [0, 0, 0, 0, 0, 0, 0, 0, 0, 0, 0, 0, 0, 0, 0, 0, 0, 0, 0, 0, 0, 0, 0, 0, 0, 0, 0, 0, 0, 0, 0, 0]"
      - "decl f29: <35>"
      - "  retn []"
      - "decl f30: <36>"
      - "  retn [false, false, false, false, false, false, false, false, false, false, false, false, false, false, false, false, false, false, false, false, false, false, false, false, false, false, false, false, false, false, false, false, false, false, false, false, false, false, false, false, false, false, false, false, false, false, false, false, false, false, false, false, false, false, false, false, false, false, false, false, false, false, false, false, false, false, false, false, false, false, false, false, false, false, false, false, false, false, false, false, false, false, false, false, false, false, false, false, false, false, false, false, false, false, false, false, false, false, false, false, false, false, false, false, false, false, false, false, false, false, false, false, false, false, false, false, false, false, false, false, false, false, false, false, false, false, false, false, false, false, false, false, false, false, false, false, false, false, false, false, false, false, false, false, false, false, false, false, false, false, false, false, false, false, false, false, false, false, false, false, false, false, false, false, false, false, false, false, false, false, false, false, false, false, false, false, false, false, false, false, false, false, false, false, false, false, false, false, false, false, false, false, false, false, false, false, false, false, false, false, false, false, false, false, false, false, false, false, false, false, false, false, false, false, false, false, false, false, false, false, false, false, false, false, false, false, false, false, false, false, false, false, false, false, false, false, false, false, false, false, false, false, false, false, false, false, false, false, false, false, false, false, false]"
      - "decl f31: <37>"
      - "  retn []"
      - "decl f32: <38>"
      - "  retn [0, 0, 0, 0, 0, 0, 0, 0, 0, 0, 0, 0, 0, 0, 0, 0, 0, 0, 0, 0, 0, 0, 0, 0, 0, 0, 0, 0, 0, 0, 0, 0]"
      - "decl f33: <39>"
      - "  retn []"
      - "decl f34: <40>"
      - "  retn [false, false, false, false, false, false, false, false, false, false, false, false, false, false, false, false, false, false, false, false, false, false, false, false, false, false, false, false, false, false, false, false, false, false, false, false, false, false, false, false, false, false, false, false, false, false, false, false, false, false, false, false, false, false, false, false, false, false, false, false, false, false, false, false, false, false, false, false, false, false, false, false, false, false, false, false, false, false, false, false, false, false, false, false, false, false, false, false, false, false, false, false, false, false, false, false, false, false, false, false, false, false, false, false, false, false, false, false, false, false, false, false, false, false, false, false, false, false, false, false, false, false, false, false, false, false, false, false, false, false, false, false, false, false, false, false, false, false, false, false, false, false, false, false, false, false, false, false, false, false, false, false, false, false, false, false, false, false, false, false, false, false, false, false, false, false, false, false, false, false, false, false, false, false, false, false, false, false, false, false, false, false, false, false, false, false, false, false, false, false, false, false, false, false, false, false, false, false, false, false, false, false, false, false, false, false, false, false, false, false, false, false, false, false, false, false, false, false, false, false, false, false, false, false, false, false, false, false, false, false, false, false, false, false, false, false, false, false, false, false, false, false, false, false, false, false, false, false, false, false, false, false, false, false, false, false, false, false, false, false, false, false, false, false, false, false, false, false, false, false, false, false, false, false, false, false, false, false, false, false, false, false, false, false, false, false, false, false, false, false, false, false, false, false, false, false, false, false, false, false, false, false, false, false, false, false, false, false, false, false, false, false, false, false, false, false, false, false, false, false, false, false, false, false, false, false, false, false, false, false, false, false, false, false, false, false, false, false, false, false, false, false, false, false, false, false, false, false, false, false, false, false, false, false, false, false, false, false, false, false, false, false, false, false, false, false, false, false, false, false, false, false, false, false, false, false, false, false, false, false, false, false, false, false, false, false, false, false, false, false, false, false, false, false, false, false, false, false, false, false, false, false, false, false, false, false, false, false, false, false, false, false, false, false, false, false, false, false, false, false, false, false, false, false, false, false, false, false, false, false, false, false, false, false, false, false, false, false, false, false, false, false, false, false, false, false, false, false, false, false, false, false, false, false, false, false, false, false, false, false, false, false, false, false, false, false, false, false, false, false, false, false, false, false, false, false, false, false, false, false, false, false, false, false, false, false, false, false, false, false, false, false, false, false, false, false, false, false, false, false, false, false, false, false, false, false]"
      - "decl f35: <41>"
      - "  retn []group"
      - "decl f36: <42>"
      - "  retn [0, 0, 0, 0, 0, 0, 0, 0, 0, 0, 0, 0, 0, 0, 0, 0, 0, 0, 0, 0, 0, 0, 0, 0, 0, 0, 0, 0, 0, 0, 0, 0, 0, 0, 0, 0, 0, 0, 0, 0, 0, 0, 0, 0, 0, 0, 0, 0, 0, 0, 0, 0, 0, 0, 0, 0, 0, 0, 0, 0, 0, 0, 0, 0]"
      - "decl f37: <43>"
      - "  retn []group"
      - "decl f38: <44>"
      - "  retn [false, false, false, false, false, false, false, false, false, false, false, false, false, false, false, false, false, false, false, false, false, false, false, false, false, false, false, false, false, false, false, false, false, false, false, false, false, false, false, false, false, false, false, false, false, false, false, false, false, false, false, false, false, false, false, false, false, false, false, false, false, false, false, false, false, false, false, false, false, false, false, false, false, false, false, false, false, false, false, false, false, false, false, false, false, false, false, false, false, false, false, false, false, false, false, false, false, false, false, false, false, false, false, false, false, false, false, false, false, false, false, false, false, false, false, false, false, false, false, false, false, false, false, false, false, false, false, false, false, false, false, false, false, false, false, false, false, false, false, false, false, false, false, false, false, false, false, false, false, false, false, false, false, false, false, false, false, false, false, false, false, false, false, false, false, false, false, false, false, false, false, false, false, false, false, false, false, false, false, false, false, false, false, false, false, false, false, false, false, false, false, false, false, false, false, false, false, false, false, false, false, false, false, false, false, false, false, false, false, false, false, false, false, false, false, false, false, false, false, false, false, false, false, false, false, false, false, false, false, false, false, false, false, false, false, false, false, false, false, false, false, false, false, false, false, false, false, false, false, false, false, false, false, false, false, false, false, false, false, false, false, false, false, false, false, false, false, false, false, false, false, false, false, false, false, false, false, false, false, false, false, false, false, false, false, false, false, false, false, false, false, false, false, false, false, false, false, false, false, false, false, false, false, false, false, false, false, false, false, false, false, false, false, false, false, false, false, false, false, false, false, false, false, false, false, false, false, false, false, false, false, false, false, false, false, false, false, false, false, false, false, false, false, false, false, false, false, false, false, false, false, false, false, false, false, false, false, false, false, false, false, false, false, false, false, false, false, false, false, false, false, false, false, false, false, false, false, false, false, false, false, false, false, false, false, false, false, false, false, false, false, false, false, false, false, false, false, false, false, false, false, false, false, false, false, false, false, false, false, false, false, false, false, false, false, false, false, false, false, false, false, false, false, false, false, false, false, false, false, false, false, false, false, false, false, false, false, false, false, false, false, false, false, false, false, false, false, false, false, false, false, false, false, false, false, false, false, false, false, false, false, false, false, false, false, false, false, false, false, false, false, false, false, false, false, false, false, false, false, false, false, false, false, false, false, false, false, false, false, false, false, false, false, false, false, false, false, false, false, false, false, false, false, false, false, false]"
      - "decl f39: <45>"
      - "  retn []group"
      - "decl f40: <46>"
      - "  retn [0, 0, 0, 0, 0, 0, 0, 0, 0, 0, 0, 0, 0, 0, 0, 0, 0, 0, 0, 0, 0, 0, 0, 0, 0, 0, 0, 0, 0, 0, 0, 0, 0, 0, 0, 0, 0, 0, 0, 0, 0, 0, 0, 0, 0, 0, 0, 0, 0, 0, 0, 0, 0, 0, 0, 0, 0, 0, 0, 0, 0, 0, 0, 0]"
      - "decl f41: <47>"
      - "  retn []group"
      - "decl f42: <48>"
      - "  retn [false, false, false, false, false, false, false, false]"
      - "decl f43: <49>"
      - "  retn 0"
      - "decl f44: <50>"
      - "  retn [0]"
      - "decl f45: <51>"
      - "  retn 0"
      - "decl f46: <52>"
      - "  retn [false, false, false, false, false, false, false, false]"
      - "decl f47: <53>"
      - "  retn 0"
      - "decl f48: <54>"
      - "  retn [0]"
      - "decl f49: <55>"
      - "  retn 0"
      - "decl f50: <56>"
      - "  retn [false, false, false, false, false, false, false, false, false, false, false, false, false, false, false, false]"
      - "decl f51: <57>"
      - "  retn 0"
      - "decl f52: <58>"
      - "  retn [0, 0]"
      - "decl f53: <59>"
      - "  retn 0"
      - "decl f54: <60>"
      - "  retn [false, false, false, false, false, false, false, false, false, false, false, false, false, false, false, false]"
      - "decl f55: <61>"
      - "  retn 0"
      - "decl f56: <62>"
      - "  retn [0, 0]"
      - "decl f57: <63>"
      - "  retn 0"
      - "decl f58: <64>"
      - "  retn [false, false, false, false, false, false, false, false, false, false, false, false, false, false, false, false, false, false, false, false, false, false, false, false, false, false, false, false, false, false, false, false]"
      - "decl f59: <65>"
      - "  retn 0"
      - "decl f60: <66>"
      - "  retn [0, 0, 0, 0]"
      - "decl f61: <67>"
      - "  retn 0"
      - "decl f62: <68>"
      - "  retn [false, false, false, false, false, false, false, false, false, false, false, false, false, false, false, false, false, false, false, false, false, false, false, false, false, false, false, false, false, false, false, false]"
      - "decl f63: <69>"
      - "  retn 0"
      - "decl f64: <70>"
      - "  retn [0, 0, 0, 0]"
      - "decl f65: <71>"
      - "  retn 0"
      - "decl f66: <72>"
      - "  retn [false, false, false, false, false, false, false, false, false, false, false, false, false, false, false, false, false, false, false, false, false, false, false, false, false, false, false, false, false, false, false, false, false, false, false, false, false, false, false, false, false, false, false, false, false, false, false, false, false, false, false, false, false, false, false, false, false, false, false, false, false, false, false, false]"
      - "decl f67: <73>"
      - "  retn 0"
      - "decl f68: <74>"
      - "  retn [0, 0, 0, 0, 0, 0, 0, 0]"
      - "decl f69: <75>"
      - "  retn 0"
      - "decl f70: <76>"
      - "  retn [false, false, false, false, false, false, false, false, false, false, false, false, false, false, false, false, false, false, false, false, false, false, false, false, false, false, false, false, false, false, false, false, false, false, false, false, false, false, false, false, false, false, false, false, false, false, false, false, false, false, false, false, false, false, false, false, false, false, false, false, false, false, false, false]"
      - "decl f71: <77>"
      - "  retn 0"
      - "decl f72: <78>"
      - "  retn [0, 0, 0, 0, 0, 0, 0, 0]"
      - "decl f73: <79>"
      - "  retn 0"
      - "decl f74: <80>"
      - "  retn [false, false, false, false, false, false, false, false, false, false, false, false, false, false, false, false, false, false, false, false, false, false, false, false, false, false, false, false, false, false, false, false, false, false, false, false, false, false, false, false, false, false, false, false, false, false, false, false, false, false, false, false, false, false, false, false, false, false, false, false, false, false, false, false, false, false, false, false, false, false, false, false, false, false, false, false, false, false, false, false, false, false, false, false, false, false, false, false, false, false, false, false, false, false, false, false, false, false, false, false, false, false, false, false, false, false, false, false, false, false, false, false, false, false, false, false, false, false, false, false, false, false, false, false, false, false, false, false]"
      - "decl f75: <81>"
      - "  retn 0"
      - "decl f76: <82>"
      - "  retn [0, 0, 0, 0, 0, 0, 0, 0, 0, 0, 0, 0, 0, 0, 0, 0]"
      - "decl f77: <83>"
      - "  retn 0"
      - "decl f78: <84>"
      - "  retn [false, false, false, false, false, false, false, false, false, false, false, false, false, false, false, false, false, false, false, false, false, false, false, false, false, false, false, false, false, false, false, false, false, false, false, false, false, false, false, false, false, false, false, false, false, false, false, false, false, false, false, false, false, false, false, false, false, false, false, false, false, false, false, false, false, false, false, false, false, false, false, false, false, false, false, false, false, false, false, false, false, false, false, false, false, false, false, false, false, false, false, false, false, false, false, false, false, false, false, false, false, false, false, false, false, false, false, false, false, false, false, false, false, false, false, false, false, false, false, false, false, false, false, false, false, false, false, false]"
      - "decl f79: <85>"
      - "  retn 0"
      - "decl f80: <86>"
      - "  retn [0, 0, 0, 0, 0, 0, 0, 0, 0, 0, 0, 0, 0, 0, 0, 0]"
      - "decl f81: <87>"
      - "  retn 0"
      - "decl f82: <88>"
      - "  retn [false, false, false, false, false, false, false, false]"
      - "decl f83: <89>"
      - "  retn 0"
      - "decl f84: <90>"
      - "  retn [0]"
      - "decl f85: <91>"
      - "  retn 0"
      - "decl f86: <92>"
      - "  retn [false, false, false, false, false, false, false, false]"
      - "decl f87: <93>"
      - "  retn 0"
      - "decl f88: <94>"
      - "  retn [0]"
      - "decl f89: <95>"
      - "  retn 0"
      - "decl f90: <96>"
      - "  retn [false, false, false, false, false, false, false, false, false, false, false, false, false, false, false, false]"
      - "decl f91: <97>"
      - "  retn 0"
      - "decl f92: <98>"
      - "  retn [0, 0]"
      - "decl f93: <99>"
      - "  retn 0"
      - "decl f94: <100>"
      - "  retn [false, false, false, false, false, false, false, false, false, false, false, false, false, false, false, false]"
      - "decl f95: <101>"
      - "  retn 0"
      - "decl f96: <102>"
      - "  retn [0, 0]"
      - "decl f97: <103>"
      - "  retn 0"
      - "decl f98: <104>"
      - "  retn [false, false, false, false, false, false, false, false, false, false, false, false, false, false, false, false, false, false, false, false, false, false, false, false, false, false, false, false, false, false, false, false]"
      - "decl f99: <105>"
      - "  retn 0"
      - "decl f100: <106>"
      - "  retn [0, 0, 0, 0]"
      - "decl f101: <107>"
      - "  retn 0"
      - "decl f102: <108>"
      - "  retn [false, false, false, false, false, false, false, false, false, false, false, false, false, false, false, false, false, false, false, false, false, false, false, false, false, false, false, false, false, false, false, false]"
      - "decl f103: <109>"
      - "  retn 0"
      - "decl f104: <110>"
      - "  retn [0, 0, 0, 0]"
      - "decl f105: <111>"
      - "  retn 0"
      - "decl f106: <112>"
      - "  retn [false, false, false, false, false, false, false, false, false, false, false, false, false, false, false, false, false, false, false, false, false, false, false, false, false, false, false, false, false, false, false, false, false, false, false, false, false, false, false, false, false, false, false, false, false, false, false, false, false, false, false, false, false, false, false, false, false, false, false, false, false, false, false, false]"
      - "decl f107: <113>"
      - "  retn 0"
      - "decl f108: <114>"
      - "  retn [0, 0, 0, 0, 0, 0, 0, 0]"
      - "decl f109: <115>"
      - "  retn 0"
      - "decl f110: <116>"
      - "  retn [false, false, false, false, false, false, false, false, false, false, false, false, false, false, false, false, false, false, false, false, false, false, false, false, false, false, false, false, false, false, false, false, false, false, false, false, false, false, false, false, false, false, false, false, false, false, false, false, false, false, false, false, false, false, false, false, false, false, false, false, false, false, false, false]"
      - "decl f111: <117>"
      - "  retn 0"
      - "decl f112: <118>"
      - "  retn [0, 0, 0, 0, 0, 0, 0, 0]"
      - "decl f113: <119>"
      - "  retn 0"
      - "decl f114: <120>"
      - "  retn [false, false, false, false, false, false, false, false, false, false, false, false, false, false, false, false, false, false, false, false, false, false, false, false, false, false, false, false, false, false, false, false, false, false, false, false, false, false, false, false, false, false, false, false, false, false, false, false, false, false, false, false, false, false, false, false, false, false, false, false, false, false, false, false, false, false, false, false, false, false, false, false, false, false, false, false, false, false, false, false, false, false, false, false, false, false, false, false, false, false, false, false, false, false, false, false, false, false, false, false, false, false, false, false, false, false, false, false, false, false, false, false, false, false, false, false, false, false, false, false, false, false, false, false, false, false, false, false]"
      - "decl f115: <121>"
      - "  retn 0"
      - "decl f116: <122>"
      - "  retn [0, 0, 0, 0, 0, 0, 0, 0, 0, 0, 0, 0, 0, 0, 0, 0]"
      - "decl f117: <123>"
      - "  retn 0"
      - "decl f118: <124>"
      - "  retn [false, false, false, false, false, false, false, false, false, false, false, false, false, false, false, false, false, false, false, false, false, false, false, false, false, false, false, false, false, false, false, false, false, false, false, false, false, false, false, false, false, false, false, false, false, false, false, false, false, false, false, false, false, false, false, false, false, false, false, false, false, false, false, false, false, false, false, false, false, false, false, false, false, false, false, false, false, false, false, false, false, false, false, false, false, false, false, false, false, false, false, false, false, false, false, false, false, false, false, false, false, false, false, false, false, false, false, false, false, false, false, false, false, false, false, false, false, false, false, false, false, false, false, false, false, false, false, false]"
      - "decl f119: <125>"
      - "  retn 0"
      - "decl f120: <126>"
      - "  retn [0, 0, 0, 0, 0, 0, 0, 0, 0, 0, 0, 0, 0, 0, 0, 0]"
      - "decl f121: <127>"
      - "  retn 0"
      - ""
    output:
      - input_file: input/dummy.in
        output:
          registers:
            r0:
              type: bool
              value: "true"
            r1:
              type: bool
              value: "true"
<<<<<<< HEAD
    initial_ast: 9c1cc1a1963a1e56eeecc73d459ce0e874c3fb7befa62ea89933b4651fc47990
    imports_resolved_ast: e12e176d3c5607f3f0f214d4f9a759396667bc6ff9a003c2fe24c4cf101325eb
    canonicalized_ast: e12e176d3c5607f3f0f214d4f9a759396667bc6ff9a003c2fe24c4cf101325eb
    type_inferenced_ast: cf1b486e08ce6b722fc75cefcb5e68f80e4abd4a5a3d33f7ed57610cbc59c4c6
=======
    initial_ast: 4cd74af0092d3e46d4080690935926d65261a4d98f0c53ced7376e18ab794492
    imports_resolved_ast: 79a1e9973305d964d142f822975f07a624be90d92d2ae8e21f019cbd2675e02e
    canonicalized_ast: 79a1e9973305d964d142f822975f07a624be90d92d2ae8e21f019cbd2675e02e
    type_inferenced_ast: c2ebf81ede118cfcb4ba2cb52b5d337227ec5d26d61220ad0b13f0cb23b2ea04
>>>>>>> 03f78d56
<|MERGE_RESOLUTION|>--- conflicted
+++ resolved
@@ -270,14 +270,7 @@
             r1:
               type: bool
               value: "true"
-<<<<<<< HEAD
-    initial_ast: 9c1cc1a1963a1e56eeecc73d459ce0e874c3fb7befa62ea89933b4651fc47990
-    imports_resolved_ast: e12e176d3c5607f3f0f214d4f9a759396667bc6ff9a003c2fe24c4cf101325eb
-    canonicalized_ast: e12e176d3c5607f3f0f214d4f9a759396667bc6ff9a003c2fe24c4cf101325eb
-    type_inferenced_ast: cf1b486e08ce6b722fc75cefcb5e68f80e4abd4a5a3d33f7ed57610cbc59c4c6
-=======
-    initial_ast: 4cd74af0092d3e46d4080690935926d65261a4d98f0c53ced7376e18ab794492
-    imports_resolved_ast: 79a1e9973305d964d142f822975f07a624be90d92d2ae8e21f019cbd2675e02e
-    canonicalized_ast: 79a1e9973305d964d142f822975f07a624be90d92d2ae8e21f019cbd2675e02e
-    type_inferenced_ast: c2ebf81ede118cfcb4ba2cb52b5d337227ec5d26d61220ad0b13f0cb23b2ea04
->>>>>>> 03f78d56
+    initial_ast: cef7142dead18e21c8f9e6c00f7a31b559ba9a2f2d6432103ad9b3ffa71bae92
+    imports_resolved_ast: 7f9d9e99da59004a4afc689182786cd70389dca4981c757576ed5b60c044ff3e
+    canonicalized_ast: 7f9d9e99da59004a4afc689182786cd70389dca4981c757576ed5b60c044ff3e
+    type_inferenced_ast: 302edf4d35b56b4c063e7889712ff07fd3a0b0394831d9e568ef568d7af93ad5