---
namespace: Compile
expectation: Pass
outputs:
  - circuit:
      num_public_variables: 0
      num_private_variables: 113
      num_constraints: 114
      at: d322b11389067bfa3de3e1b7f1e3e564382d4ad3771bbf8657e939eed797544b
      bt: 480297d1273d42309369b4c4f27f7076720606e3582c24fabeac3afc8c3af1ea
      ct: 33c8d034b3aea9e88426996ff9c425351f065f3a48377739b7279c8f3ad84e21
    ir:
      - "decl f0: <0>"
      - "  store &v2, ((v0, v1), (), (), ())"
      - "  call &v4, f1"
      - "  tget &v5, v4, 0"
      - "  tget &v6, v4, 1"
      - "  add &v7, v3, v6"
      - "  retn (v5, v7)"
      - "decl f1: <8>"
      - "  store &v8, (1, 2)"
      - "  store &v9, 3"
      - "  retn ((1, 2), 3)"
      - ""
    output:
      - input_file: tuple.in
        output:
          registers:
            r0:
              type: "(u8, u8)"
              value: "(1, 2)"
            r1:
              type: u32
              value: "103"
<<<<<<< HEAD
    initial_ast: 0384c614299879a58cc18ec7d5b495c8b9fa7bde79d16e2d4546c198ba3ee479
    imports_resolved_ast: 098585acb5509a9025eb816da2a87905dcd7929fd7658c299d678d98b236c916
    canonicalized_ast: 098585acb5509a9025eb816da2a87905dcd7929fd7658c299d678d98b236c916
    type_inferenced_ast: 0c85c45e9f03104f22894da6b6b66cebd93fab0fa0967912bef4550cf3824a51
=======
    initial_ast: 8041bb495a9459c6de317883bfd24920b4f50ecf81bea1d91b95c6ac04a457ed
    imports_resolved_ast: 4f42f72827d77c2b0dc13b7e5e9be94ebc8d5f2e9e470e0705daec911a7cd6ca
    canonicalized_ast: 4f42f72827d77c2b0dc13b7e5e9be94ebc8d5f2e9e470e0705daec911a7cd6ca
    type_inferenced_ast: 57ffd14970d5921908b187222d7e92e7e41f5096044678d8fecece13d1194ad3
>>>>>>> 9ad0d8d9
<|MERGE_RESOLUTION|>--- conflicted
+++ resolved
@@ -32,14 +32,7 @@
             r1:
               type: u32
               value: "103"
-<<<<<<< HEAD
-    initial_ast: 0384c614299879a58cc18ec7d5b495c8b9fa7bde79d16e2d4546c198ba3ee479
-    imports_resolved_ast: 098585acb5509a9025eb816da2a87905dcd7929fd7658c299d678d98b236c916
-    canonicalized_ast: 098585acb5509a9025eb816da2a87905dcd7929fd7658c299d678d98b236c916
-    type_inferenced_ast: 0c85c45e9f03104f22894da6b6b66cebd93fab0fa0967912bef4550cf3824a51
-=======
-    initial_ast: 8041bb495a9459c6de317883bfd24920b4f50ecf81bea1d91b95c6ac04a457ed
-    imports_resolved_ast: 4f42f72827d77c2b0dc13b7e5e9be94ebc8d5f2e9e470e0705daec911a7cd6ca
-    canonicalized_ast: 4f42f72827d77c2b0dc13b7e5e9be94ebc8d5f2e9e470e0705daec911a7cd6ca
-    type_inferenced_ast: 57ffd14970d5921908b187222d7e92e7e41f5096044678d8fecece13d1194ad3
->>>>>>> 9ad0d8d9
+    initial_ast: 4278343c54cb251e7b1fa8b79b3f7cd930e73dee0e13333eed890f7aa57e42ad
+    imports_resolved_ast: 52c6912a98527e1d0cc05e251f68b0fe71a9490fade1c240c03f108def4a580c
+    canonicalized_ast: 52c6912a98527e1d0cc05e251f68b0fe71a9490fade1c240c03f108def4a580c
+    type_inferenced_ast: 4ae227300b1620626afdcef660e364bb0cd96dc444b91f5c365ce19549a88af6