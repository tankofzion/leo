---
namespace: Compile
expectation: Pass
outputs:
  - circuit:
      num_public_variables: 0
      num_private_variables: 3
      num_constraints: 3
      at: 74affd242c169638ba2ba913cd2fa5d4070eef1055c7d8ac57dfb6d449d8fb14
      bt: fa4399093f64457849c38de4cad4cab3e1d90743e8be07d1b156b6088c5851ec
      ct: 5ae1625b488b3935122d8dd627fe575b388a5aa360378fa4407aad08baaed1e2
    ir:
      - "decl f0: <0>"
      - "  store &v2, ((v0, v1), (), (), ())"
      - "  call &v4, f1"
      - "  store &v5, v4"
      - "  call &v6, f2"
      - "  store &v7, v6"
      - "  eq &v8, v3, true"
      - "  retn v8"
      - "decl f1: <9>"
      - "  retn [[0, 0], [0, 0], [0, 0]]"
      - "decl f2: <9>"
      - "  retn [[0, 0], [0, 0], [0, 0]]"
      - "decl f3: <9>"
      - "  retn [false, false, false, false, false, false, false, false, false, false, false, false, false, false, false, false, false, false, false, false, false, false, false, false, false, false, false, false, false, false, false, false, false, false, false, false, false, false, false, false, false, false, false, false, false, false, false, false, false, false, false, false, false, false, false, false, false, false, false, false, false, false, false, false, false, false, false, false, false, false, false, false, false, false, false, false, false, false, false, false, false, false, false, false, false, false, false, false, false, false, false, false, false, false, false, false, false, false, false, false, false, false, false, false, false, false, false, false, false, false, false, false, false, false, false, false, false, false, false, false, false, false, false, false, false, false, false, false, false, false, false, false, false, false, false, false, false, false, false, false, false, false, false, false, false, false, false, false, false, false, false, false, false, false, false, false, false, false, false, false, false, false, false, false, false, false, false, false, false, false, false, false, false, false, false, false, false, false, false, false, false, false, false, false, false, false, false, false, false, false, false, false, false, false, false, false, false, false, false, false, false, false, false, false, false, false, false, false, false, false, false, false, false, false, false, false, false, false, false, false, false, false, false, false, false, false, false, false, false, false, false, false, false, false, false, false, false, false, false, false, false, false, false, false, false, false, false, false, false, false, false, false, false, false, false, false]"
      - "decl f4: <10>"
      - "  retn aleo1qnr4dkkvkgfqph0vzc3y6z2eu975wnpz2925ntjccd5cfqxtyu8sta57j8"
      - "decl f5: <11>"
      - "  retn [0, 0, 0, 0, 0, 0, 0, 0, 0, 0, 0, 0, 0, 0, 0, 0, 0, 0, 0, 0, 0, 0, 0, 0, 0, 0, 0, 0, 0, 0, 0, 0]"
      - "decl f6: <12>"
      - "  retn aleo1qnr4dkkvkgfqph0vzc3y6z2eu975wnpz2925ntjccd5cfqxtyu8sta57j8"
      - "decl f7: <13>"
      - "  retn [false, false, false, false, false, false, false, false, false, false, false, false, false, false, false, false, false, false, false, false, false, false, false, false, false, false, false, false, false, false, false, false, false, false, false, false, false, false, false, false, false, false, false, false, false, false, false, false, false, false, false, false, false, false, false, false, false, false, false, false, false, false, false, false, false, false, false, false, false, false, false, false, false, false, false, false, false, false, false, false, false, false, false, false, false, false, false, false, false, false, false, false, false, false, false, false, false, false, false, false, false, false, false, false, false, false, false, false, false, false, false, false, false, false, false, false, false, false, false, false, false, false, false, false, false, false, false, false, false, false, false, false, false, false, false, false, false, false, false, false, false, false, false, false, false, false, false, false, false, false, false, false, false, false, false, false, false, false, false, false, false, false, false, false, false, false, false, false, false, false, false, false, false, false, false, false, false, false, false, false, false, false, false, false, false, false, false, false, false, false, false, false, false, false, false, false, false, false, false, false, false, false, false, false, false, false, false, false, false, false, false, false, false, false, false, false, false, false, false, false, false, false, false, false, false, false, false, false, false, false, false, false, false, false, false, false, false, false, false, false, false, false, false, false, false, false, false, false, false, false, false, false, false, false, false, false]"
      - "decl f8: <14>"
      - "  retn aleo1qnr4dkkvkgfqph0vzc3y6z2eu975wnpz2925ntjccd5cfqxtyu8sta57j8"
      - "decl f9: <15>"
      - "  retn [0, 0, 0, 0, 0, 0, 0, 0, 0, 0, 0, 0, 0, 0, 0, 0, 0, 0, 0, 0, 0, 0, 0, 0, 0, 0, 0, 0, 0, 0, 0, 0]"
      - "decl f10: <16>"
      - "  retn aleo1qnr4dkkvkgfqph0vzc3y6z2eu975wnpz2925ntjccd5cfqxtyu8sta57j8"
      - "decl f11: <17>"
      - "  retn [false]"
      - "decl f12: <18>"
      - "  retn false"
      - "decl f13: <19>"
      - "  retn [0]"
      - "decl f14: <20>"
      - "  retn false"
      - "decl f15: <21>"
      - "  retn [false]"
      - "decl f16: <22>"
      - "  retn false"
      - "decl f17: <23>"
      - "  retn [0]"
      - "decl f18: <24>"
      - "  retn false"
      - "decl f19: <25>"
      - "  retn [false, false, false, false, false, false, false, false, false, false, false, false, false, false, false, false, false, false, false, false, false, false, false, false, false, false, false, false, false, false, false, false, false, false, false, false, false, false, false, false, false, false, false, false, false, false, false, false, false, false, false, false, false, false, false, false, false, false, false, false, false, false, false, false, false, false, false, false, false, false, false, false, false, false, false, false, false, false, false, false, false, false, false, false, false, false, false, false, false, false, false, false, false, false, false, false, false, false, false, false, false, false, false, false, false, false, false, false, false, false, false, false, false, false, false, false, false, false, false, false, false, false, false, false, false, false, false, false, false, false, false, false, false, false, false, false, false, false, false, false, false, false, false, false, false, false, false, false, false, false, false, false, false, false, false, false, false, false, false, false, false, false, false, false, false, false, false, false, false, false, false, false, false, false, false, false, false, false, false, false, false, false, false, false, false, false, false, false, false, false, false, false, false, false, false, false, false, false, false, false, false, false, false, false, false, false, false, false, false, false, false, false, false, false, false, false, false, false, false, false, false, false, false, false, false, false, false, false, false, false, false, false, false, false, false, false, false, false, false, false, false, false, false, false, false, false, false, false, false, false, false, false, false]"
      - "decl f20: <26>"
      - "  retn 'a'"
      - "decl f21: <27>"
      - "  retn [0, 0, 0, 0, 0, 0, 0, 0, 0, 0, 0, 0, 0, 0, 0, 0, 0, 0, 0, 0, 0, 0, 0, 0, 0, 0, 0, 0, 0, 0, 0, 0]"
      - "decl f22: <28>"
      - "  retn 'a'"
      - "decl f23: <29>"
      - "  retn [false, false, false, false, false, false, false, false, false, false, false, false, false, false, false, false, false, false, false, false, false, false, false, false, false, false, false, false, false, false, false, false, false, false, false, false, false, false, false, false, false, false, false, false, false, false, false, false, false, false, false, false, false, false, false, false, false, false, false, false, false, false, false, false, false, false, false, false, false, false, false, false, false, false, false, false, false, false, false, false, false, false, false, false, false, false, false, false, false, false, false, false, false, false, false, false, false, false, false, false, false, false, false, false, false, false, false, false, false, false, false, false, false, false, false, false, false, false, false, false, false, false, false, false, false, false, false, false, false, false, false, false, false, false, false, false, false, false, false, false, false, false, false, false, false, false, false, false, false, false, false, false, false, false, false, false, false, false, false, false, false, false, false, false, false, false, false, false, false, false, false, false, false, false, false, false, false, false, false, false, false, false, false, false, false, false, false, false, false, false, false, false, false, false, false, false, false, false, false, false, false, false, false, false, false, false, false, false, false, false, false, false, false, false, false, false, false, false, false, false, false, false, false, false, false, false, false, false, false, false, false, false, false, false, false, false, false, false, false, false, false, false, false, false, false, false, false, false, false, false, false, false, false]"
      - "decl f24: <30>"
      - "  retn 'a'"
      - "decl f25: <31>"
      - "  retn [0, 0, 0, 0, 0, 0, 0, 0, 0, 0, 0, 0, 0, 0, 0, 0, 0, 0, 0, 0, 0, 0, 0, 0, 0, 0, 0, 0, 0, 0, 0, 0]"
      - "decl f26: <32>"
      - "  retn 'a'"
      - "decl f27: <33>"
      - "  retn [false, false, false, false, false, false, false, false, false, false, false, false, false, false, false, false, false, false, false, false, false, false, false, false, false, false, false, false, false, false, false, false, false, false, false, false, false, false, false, false, false, false, false, false, false, false, false, false, false, false, false, false, false, false, false, false, false, false, false, false, false, false, false, false, false, false, false, false, false, false, false, false, false, false, false, false, false, false, false, false, false, false, false, false, false, false, false, false, false, false, false, false, false, false, false, false, false, false, false, false, false, false, false, false, false, false, false, false, false, false, false, false, false, false, false, false, false, false, false, false, false, false, false, false, false, false, false, false, false, false, false, false, false, false, false, false, false, false, false, false, false, false, false, false, false, false, false, false, false, false, false, false, false, false, false, false, false, false, false, false, false, false, false, false, false, false, false, false, false, false, false, false, false, false, false, false, false, false, false, false, false, false, false, false, false, false, false, false, false, false, false, false, false, false, false, false, false, false, false, false, false, false, false, false, false, false, false, false, false, false, false, false, false, false, false, false, false, false, false, false, false, false, false, false, false, false, false, false, false, false, false, false, false, false, false, false, false, false, false, false, false, false, false, false, false, false, false, false, false, false, false, false, false]"
      - "decl f28: <34>"
      - "  retn []"
      - "decl f29: <35>"
      - "  retn [0, 0, 0, 0, 0, 0, 0, 0, 0, 0, 0, 0, 0, 0, 0, 0, 0, 0, 0, 0, 0, 0, 0, 0, 0, 0, 0, 0, 0, 0, 0, 0]"
      - "decl f30: <36>"
      - "  retn []"
      - "decl f31: <37>"
      - "  retn [false, false, false, false, false, false, false, false, false, false, false, false, false, false, false, false, false, false, false, false, false, false, false, false, false, false, false, false, false, false, false, false, false, false, false, false, false, false, false, false, false, false, false, false, false, false, false, false, false, false, false, false, false, false, false, false, false, false, false, false, false, false, false, false, false, false, false, false, false, false, false, false, false, false, false, false, false, false, false, false, false, false, false, false, false, false, false, false, false, false, false, false, false, false, false, false, false, false, false, false, false, false, false, false, false, false, false, false, false, false, false, false, false, false, false, false, false, false, false, false, false, false, false, false, false, false, false, false, false, false, false, false, false, false, false, false, false, false, false, false, false, false, false, false, false, false, false, false, false, false, false, false, false, false, false, false, false, false, false, false, false, false, false, false, false, false, false, false, false, false, false, false, false, false, false, false, false, false, false, false, false, false, false, false, false, false, false, false, false, false, false, false, false, false, false, false, false, false, false, false, false, false, false, false, false, false, false, false, false, false, false, false, false, false, false, false, false, false, false, false, false, false, false, false, false, false, false, false, false, false, false, false, false, false, false, false, false, false, false, false, false, false, false, false, false, false, false, false, false, false, false, false, false]"
      - "decl f32: <38>"
      - "  retn []"
      - "decl f33: <39>"
      - "  retn [0, 0, 0, 0, 0, 0, 0, 0, 0, 0, 0, 0, 0, 0, 0, 0, 0, 0, 0, 0, 0, 0, 0, 0, 0, 0, 0, 0, 0, 0, 0, 0]"
      - "decl f34: <40>"
      - "  retn []"
      - "decl f35: <41>"
      - "  retn [false, false, false, false, false, false, false, false, false, false, false, false, false, false, false, false, false, false, false, false, false, false, false, false, false, false, false, false, false, false, false, false, false, false, false, false, false, false, false, false, false, false, false, false, false, false, false, false, false, false, false, false, false, false, false, false, false, false, false, false, false, false, false, false, false, false, false, false, false, false, false, false, false, false, false, false, false, false, false, false, false, false, false, false, false, false, false, false, false, false, false, false, false, false, false, false, false, false, false, false, false, false, false, false, false, false, false, false, false, false, false, false, false, false, false, false, false, false, false, false, false, false, false, false, false, false, false, false, false, false, false, false, false, false, false, false, false, false, false, false, false, false, false, false, false, false, false, false, false, false, false, false, false, false, false, false, false, false, false, false, false, false, false, false, false, false, false, false, false, false, false, false, false, false, false, false, false, false, false, false, false, false, false, false, false, false, false, false, false, false, false, false, false, false, false, false, false, false, false, false, false, false, false, false, false, false, false, false, false, false, false, false, false, false, false, false, false, false, false, false, false, false, false, false, false, false, false, false, false, false, false, false, false, false, false, false, false, false, false, false, false, false, false, false, false, false, false, false, false, false, false, false, false, false, false, false, false, false, false, false, false, false, false, false, false, false, false, false, false, false, false, false, false, false, false, false, false, false, false, false, false, false, false, false, false, false, false, false, false, false, false, false, false, false, false, false, false, false, false, false, false, false, false, false, false, false, false, false, false, false, false, false, false, false, false, false, false, false, false, false, false, false, false, false, false, false, false, false, false, false, false, false, false, false, false, false, false, false, false, false, false, false, false, false, false, false, false, false, false, false, false, false, false, false, false, false, false, false, false, false, false, false, false, false, false, false, false, false, false, false, false, false, false, false, false, false, false, false, false, false, false, false, false, false, false, false, false, false, false, false, false, false, false, false, false, false, false, false, false, false, false, false, false, false, false, false, false, false, false, false, false, false, false, false, false, false, false, false, false, false, false, false, false, false, false, false, false, false, false, false, false, false, false, false, false, false, false, false, false, false, false, false, false, false, false, false, false, false, false, false, false, false, false, false, false, false, false, false, false, false, false, false, false, false, false, false, false, false, false, false, false, false, false, false, false, false, false, false, false, false, false, false, false, false, false, false, false, false, false, false, false, false, false, false, false, false, false, false, false, false, false, false, false, false, false, false]"
      - "decl f36: <42>"
      - "  retn []group"
      - "decl f37: <43>"
      - "  retn [0, 0, 0, 0, 0, 0, 0, 0, 0, 0, 0, 0, 0, 0, 0, 0, 0, 0, 0, 0, 0, 0, 0, 0, 0, 0, 0, 0, 0, 0, 0, 0, 0, 0, 0, 0, 0, 0, 0, 0, 0, 0, 0, 0, 0, 0, 0, 0, 0, 0, 0, 0, 0, 0, 0, 0, 0, 0, 0, 0, 0, 0, 0, 0]"
      - "decl f38: <44>"
      - "  retn []group"
      - "decl f39: <45>"
      - "  retn [false, false, false, false, false, false, false, false, false, false, false, false, false, false, false, false, false, false, false, false, false, false, false, false, false, false, false, false, false, false, false, false, false, false, false, false, false, false, false, false, false, false, false, false, false, false, false, false, false, false, false, false, false, false, false, false, false, false, false, false, false, false, false, false, false, false, false, false, false, false, false, false, false, false, false, false, false, false, false, false, false, false, false, false, false, false, false, false, false, false, false, false, false, false, false, false, false, false, false, false, false, false, false, false, false, false, false, false, false, false, false, false, false, false, false, false, false, false, false, false, false, false, false, false, false, false, false, false, false, false, false, false, false, false, false, false, false, false, false, false, false, false, false, false, false, false, false, false, false, false, false, false, false, false, false, false, false, false, false, false, false, false, false, false, false, false, false, false, false, false, false, false, false, false, false, false, false, false, false, false, false, false, false, false, false, false, false, false, false, false, false, false, false, false, false, false, false, false, false, false, false, false, false, false, false, false, false, false, false, false, false, false, false, false, false, false, false, false, false, false, false, false, false, false, false, false, false, false, false, false, false, false, false, false, false, false, false, false, false, false, false, false, false, false, false, false, false, false, false, false, false, false, false, false, false, false, false, false, false, false, false, false, false, false, false, false, false, false, false, false, false, false, false, false, false, false, false, false, false, false, false, false, false, false, false, false, false, false, false, false, false, false, false, false, false, false, false, false, false, false, false, false, false, false, false, false, false, false, false, false, false, false, false, false, false, false, false, false, false, false, false, false, false, false, false, false, false, false, false, false, false, false, false, false, false, false, false, false, false, false, false, false, false, false, false, false, false, false, false, false, false, false, false, false, false, false, false, false, false, false, false, false, false, false, false, false, false, false, false, false, false, false, false, false, false, false, false, false, false, false, false, false, false, false, false, false, false, false, false, false, false, false, false, false, false, false, false, false, false, false, false, false, false, false, false, false, false, false, false, false, false, false, false, false, false, false, false, false, false, false, false, false, false, false, false, false, false, false, false, false, false, false, false, false, false, false, false, false, false, false, false, false, false, false, false, false, false, false, false, false, false, false, false, false, false, false, false, false, false, false, false, false, false, false, false, false, false, false, false, false, false, false, false, false, false, false, false, false, false, false, false, false, false, false, false, false, false, false, false, false, false, false, false, false, false, false, false, false, false, false, false, false, false, false, false, false]"
      - "decl f40: <46>"
      - "  retn []group"
      - "decl f41: <47>"
      - "  retn [0, 0, 0, 0, 0, 0, 0, 0, 0, 0, 0, 0, 0, 0, 0, 0, 0, 0, 0, 0, 0, 0, 0, 0, 0, 0, 0, 0, 0, 0, 0, 0, 0, 0, 0, 0, 0, 0, 0, 0, 0, 0, 0, 0, 0, 0, 0, 0, 0, 0, 0, 0, 0, 0, 0, 0, 0, 0, 0, 0, 0, 0, 0, 0]"
      - "decl f42: <48>"
      - "  retn []group"
      - "decl f43: <49>"
      - "  retn [false, false, false, false, false, false, false, false]"
      - "decl f44: <50>"
      - "  retn 0"
      - "decl f45: <51>"
      - "  retn [0]"
      - "decl f46: <52>"
      - "  retn 0"
      - "decl f47: <53>"
      - "  retn [false, false, false, false, false, false, false, false]"
      - "decl f48: <54>"
      - "  retn 0"
      - "decl f49: <55>"
      - "  retn [0]"
      - "decl f50: <56>"
      - "  retn 0"
      - "decl f51: <57>"
      - "  retn [false, false, false, false, false, false, false, false, false, false, false, false, false, false, false, false]"
      - "decl f52: <58>"
      - "  retn 0"
      - "decl f53: <59>"
      - "  retn [0, 0]"
      - "decl f54: <60>"
      - "  retn 0"
      - "decl f55: <61>"
      - "  retn [false, false, false, false, false, false, false, false, false, false, false, false, false, false, false, false]"
      - "decl f56: <62>"
      - "  retn 0"
      - "decl f57: <63>"
      - "  retn [0, 0]"
      - "decl f58: <64>"
      - "  retn 0"
      - "decl f59: <65>"
      - "  retn [false, false, false, false, false, false, false, false, false, false, false, false, false, false, false, false, false, false, false, false, false, false, false, false, false, false, false, false, false, false, false, false]"
      - "decl f60: <66>"
      - "  retn 0"
      - "decl f61: <67>"
      - "  retn [0, 0, 0, 0]"
      - "decl f62: <68>"
      - "  retn 0"
      - "decl f63: <69>"
      - "  retn [false, false, false, false, false, false, false, false, false, false, false, false, false, false, false, false, false, false, false, false, false, false, false, false, false, false, false, false, false, false, false, false]"
      - "decl f64: <70>"
      - "  retn 0"
      - "decl f65: <71>"
      - "  retn [0, 0, 0, 0]"
      - "decl f66: <72>"
      - "  retn 0"
      - "decl f67: <73>"
      - "  retn [false, false, false, false, false, false, false, false, false, false, false, false, false, false, false, false, false, false, false, false, false, false, false, false, false, false, false, false, false, false, false, false, false, false, false, false, false, false, false, false, false, false, false, false, false, false, false, false, false, false, false, false, false, false, false, false, false, false, false, false, false, false, false, false]"
      - "decl f68: <74>"
      - "  retn 0"
      - "decl f69: <75>"
      - "  retn [0, 0, 0, 0, 0, 0, 0, 0]"
      - "decl f70: <76>"
      - "  retn 0"
      - "decl f71: <77>"
      - "  retn [false, false, false, false, false, false, false, false, false, false, false, false, false, false, false, false, false, false, false, false, false, false, false, false, false, false, false, false, false, false, false, false, false, false, false, false, false, false, false, false, false, false, false, false, false, false, false, false, false, false, false, false, false, false, false, false, false, false, false, false, false, false, false, false]"
      - "decl f72: <78>"
      - "  retn 0"
      - "decl f73: <79>"
      - "  retn [0, 0, 0, 0, 0, 0, 0, 0]"
      - "decl f74: <80>"
      - "  retn 0"
      - "decl f75: <81>"
      - "  retn [false, false, false, false, false, false, false, false, false, false, false, false, false, false, false, false, false, false, false, false, false, false, false, false, false, false, false, false, false, false, false, false, false, false, false, false, false, false, false, false, false, false, false, false, false, false, false, false, false, false, false, false, false, false, false, false, false, false, false, false, false, false, false, false, false, false, false, false, false, false, false, false, false, false, false, false, false, false, false, false, false, false, false, false, false, false, false, false, false, false, false, false, false, false, false, false, false, false, false, false, false, false, false, false, false, false, false, false, false, false, false, false, false, false, false, false, false, false, false, false, false, false, false, false, false, false, false, false]"
      - "decl f76: <82>"
      - "  retn 0"
      - "decl f77: <83>"
      - "  retn [0, 0, 0, 0, 0, 0, 0, 0, 0, 0, 0, 0, 0, 0, 0, 0]"
      - "decl f78: <84>"
      - "  retn 0"
      - "decl f79: <85>"
      - "  retn [false, false, false, false, false, false, false, false, false, false, false, false, false, false, false, false, false, false, false, false, false, false, false, false, false, false, false, false, false, false, false, false, false, false, false, false, false, false, false, false, false, false, false, false, false, false, false, false, false, false, false, false, false, false, false, false, false, false, false, false, false, false, false, false, false, false, false, false, false, false, false, false, false, false, false, false, false, false, false, false, false, false, false, false, false, false, false, false, false, false, false, false, false, false, false, false, false, false, false, false, false, false, false, false, false, false, false, false, false, false, false, false, false, false, false, false, false, false, false, false, false, false, false, false, false, false, false, false]"
      - "decl f80: <86>"
      - "  retn 0"
      - "decl f81: <87>"
      - "  retn [0, 0, 0, 0, 0, 0, 0, 0, 0, 0, 0, 0, 0, 0, 0, 0]"
      - "decl f82: <88>"
      - "  retn 0"
      - "decl f83: <89>"
      - "  retn [false, false, false, false, false, false, false, false]"
      - "decl f84: <90>"
      - "  retn 0"
      - "decl f85: <91>"
      - "  retn [0]"
      - "decl f86: <92>"
      - "  retn 0"
      - "decl f87: <93>"
      - "  retn [false, false, false, false, false, false, false, false]"
      - "decl f88: <94>"
      - "  retn 0"
      - "decl f89: <95>"
      - "  retn [0]"
      - "decl f90: <96>"
      - "  retn 0"
      - "decl f91: <97>"
      - "  retn [false, false, false, false, false, false, false, false, false, false, false, false, false, false, false, false]"
      - "decl f92: <98>"
      - "  retn 0"
      - "decl f93: <99>"
      - "  retn [0, 0]"
      - "decl f94: <100>"
      - "  retn 0"
      - "decl f95: <101>"
      - "  retn [false, false, false, false, false, false, false, false, false, false, false, false, false, false, false, false]"
      - "decl f96: <102>"
      - "  retn 0"
      - "decl f97: <103>"
      - "  retn [0, 0]"
      - "decl f98: <104>"
      - "  retn 0"
      - "decl f99: <105>"
      - "  retn [false, false, false, false, false, false, false, false, false, false, false, false, false, false, false, false, false, false, false, false, false, false, false, false, false, false, false, false, false, false, false, false]"
      - "decl f100: <106>"
      - "  retn 0"
      - "decl f101: <107>"
      - "  retn [0, 0, 0, 0]"
      - "decl f102: <108>"
      - "  retn 0"
      - "decl f103: <109>"
      - "  retn [false, false, false, false, false, false, false, false, false, false, false, false, false, false, false, false, false, false, false, false, false, false, false, false, false, false, false, false, false, false, false, false]"
      - "decl f104: <110>"
      - "  retn 0"
      - "decl f105: <111>"
      - "  retn [0, 0, 0, 0]"
      - "decl f106: <112>"
      - "  retn 0"
      - "decl f107: <113>"
      - "  retn [false, false, false, false, false, false, false, false, false, false, false, false, false, false, false, false, false, false, false, false, false, false, false, false, false, false, false, false, false, false, false, false, false, false, false, false, false, false, false, false, false, false, false, false, false, false, false, false, false, false, false, false, false, false, false, false, false, false, false, false, false, false, false, false]"
      - "decl f108: <114>"
      - "  retn 0"
      - "decl f109: <115>"
      - "  retn [0, 0, 0, 0, 0, 0, 0, 0]"
      - "decl f110: <116>"
      - "  retn 0"
      - "decl f111: <117>"
      - "  retn [false, false, false, false, false, false, false, false, false, false, false, false, false, false, false, false, false, false, false, false, false, false, false, false, false, false, false, false, false, false, false, false, false, false, false, false, false, false, false, false, false, false, false, false, false, false, false, false, false, false, false, false, false, false, false, false, false, false, false, false, false, false, false, false]"
      - "decl f112: <118>"
      - "  retn 0"
      - "decl f113: <119>"
      - "  retn [0, 0, 0, 0, 0, 0, 0, 0]"
      - "decl f114: <120>"
      - "  retn 0"
      - "decl f115: <121>"
      - "  retn [false, false, false, false, false, false, false, false, false, false, false, false, false, false, false, false, false, false, false, false, false, false, false, false, false, false, false, false, false, false, false, false, false, false, false, false, false, false, false, false, false, false, false, false, false, false, false, false, false, false, false, false, false, false, false, false, false, false, false, false, false, false, false, false, false, false, false, false, false, false, false, false, false, false, false, false, false, false, false, false, false, false, false, false, false, false, false, false, false, false, false, false, false, false, false, false, false, false, false, false, false, false, false, false, false, false, false, false, false, false, false, false, false, false, false, false, false, false, false, false, false, false, false, false, false, false, false, false]"
      - "decl f116: <122>"
      - "  retn 0"
      - "decl f117: <123>"
      - "  retn [0, 0, 0, 0, 0, 0, 0, 0, 0, 0, 0, 0, 0, 0, 0, 0]"
      - "decl f118: <124>"
      - "  retn 0"
      - "decl f119: <125>"
      - "  retn [false, false, false, false, false, false, false, false, false, false, false, false, false, false, false, false, false, false, false, false, false, false, false, false, false, false, false, false, false, false, false, false, false, false, false, false, false, false, false, false, false, false, false, false, false, false, false, false, false, false, false, false, false, false, false, false, false, false, false, false, false, false, false, false, false, false, false, false, false, false, false, false, false, false, false, false, false, false, false, false, false, false, false, false, false, false, false, false, false, false, false, false, false, false, false, false, false, false, false, false, false, false, false, false, false, false, false, false, false, false, false, false, false, false, false, false, false, false, false, false, false, false, false, false, false, false, false, false]"
      - "decl f120: <126>"
      - "  retn 0"
      - "decl f121: <127>"
      - "  retn [0, 0, 0, 0, 0, 0, 0, 0, 0, 0, 0, 0, 0, 0, 0, 0]"
      - "decl f122: <128>"
      - "  retn 0"
      - ""
    output:
      - input_file: input/dummy.in
        output:
          registers:
            r0:
              type: bool
              value: "true"
<<<<<<< HEAD
    initial_ast: 578fc1b24c787b3152ef8654d9399e3a580e430b8939cb7db4051fb196ba3fc4
    imports_resolved_ast: 0a89f30e5b1f2e49d909bc333b6a25fde9a0c5e45f67497d66a096fb327c94ee
    canonicalized_ast: 4561dca4ce05e10631763f242fbdee063a802845f85b7fa1a7cffe8fba22395f
    type_inferenced_ast: cead92c92c312cf3c980b62c0540c2097456ec44024a1087b4b1e2d3570f0288
=======
    initial_ast: 894c6be549ab50759555b4d73ff90d479b49c69251b92d21c5517ccd7356c50e
    imports_resolved_ast: 16958018efc8fb6a2ee92867085fd1dc2203ee6a4df4b8ddfb174ebf355e5f2a
    canonicalized_ast: 921871717e2d1fe1a648049e64343e580d045521be0c2c9f2a113373c30f683f
    type_inferenced_ast: 4229e83b0d1e07bddb37ee192b68e1a4643d0847c276ee53123767a2c3a3cc2a
>>>>>>> d621ee72
<|MERGE_RESOLUTION|>--- conflicted
+++ resolved
@@ -270,14 +270,7 @@
             r0:
               type: bool
               value: "true"
-<<<<<<< HEAD
-    initial_ast: 578fc1b24c787b3152ef8654d9399e3a580e430b8939cb7db4051fb196ba3fc4
-    imports_resolved_ast: 0a89f30e5b1f2e49d909bc333b6a25fde9a0c5e45f67497d66a096fb327c94ee
-    canonicalized_ast: 4561dca4ce05e10631763f242fbdee063a802845f85b7fa1a7cffe8fba22395f
-    type_inferenced_ast: cead92c92c312cf3c980b62c0540c2097456ec44024a1087b4b1e2d3570f0288
-=======
-    initial_ast: 894c6be549ab50759555b4d73ff90d479b49c69251b92d21c5517ccd7356c50e
-    imports_resolved_ast: 16958018efc8fb6a2ee92867085fd1dc2203ee6a4df4b8ddfb174ebf355e5f2a
-    canonicalized_ast: 921871717e2d1fe1a648049e64343e580d045521be0c2c9f2a113373c30f683f
-    type_inferenced_ast: 4229e83b0d1e07bddb37ee192b68e1a4643d0847c276ee53123767a2c3a3cc2a
->>>>>>> d621ee72
+    initial_ast: 503a1be628818503aedcb9bfa3a5c15a9e2c15760da9170310d5058dadf267a5
+    imports_resolved_ast: a2fc02adcab5b23b012f9bf35733528c7bf6d889498887baff6be2cc36428c1c
+    canonicalized_ast: 54ce8c7dbf0c427c420043cc3fee3dfada9d57d051273d4cc9ab069f2078c9a0
+    type_inferenced_ast: 30125b6a85350265b7feae9eb699246815d0c158800b196adfa1d264e00fb42f