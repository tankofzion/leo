--- conflicted
+++ resolved
@@ -26,14 +26,7 @@
             r0:
               type: bool
               value: "true"
-<<<<<<< HEAD
-    initial_ast: d4a8db8e9a07d2794c06d67af839c97ef39efe1eb28377b71caf4ef0f0422adb
-    imports_resolved_ast: 60e958eaf96452ed83a9862c4a554e7b28e17e47e20a7b86fad726ed2e219d2b
-    canonicalized_ast: c63d3c7a8001198621bbfc31cbb5cf5a02a712c9830d63a1272659391b189fc7
-    type_inferenced_ast: 89405be5443371ce901100db85a14ae3819df0efebed1a925845fcdf3cd2fac7
-=======
-    initial_ast: 1de52573976617c5bf5d84f5e1a08d98354f1521be0455ed43ec654cd5d0dbff
-    imports_resolved_ast: e985e526dc1315fb8658c1332deef33e32bdec0a05402678fc3f9d9ee874f729
-    canonicalized_ast: 2c5c4feffcd11afc829c30d9a66ca42f16b3c51a26902c89e71711c5a9783e02
-    type_inferenced_ast: 69f8259ec199ba0943adbb4ee4c26e0c65945273d8cd3608cbbd6f7b0620f473
->>>>>>> 9ad0d8d9
+    initial_ast: 8d4c3d72b3192df45816b57c3a9f8ea9ab7609f922beb7ae8b3243c0d32bd2ac
+    imports_resolved_ast: 0410e6c8944e4cc270a5e1e324686a4f0774c5abe0dd7c30f8ee9b18ee9a3edb
+    canonicalized_ast: 1ca58b11c521fd28ecee5cf5a6383614504ec2b9f9d19dd26d9f1a4246ad59c4
+    type_inferenced_ast: e4b15ab5b05265c5c5b8d78c7e8e59d4b7333bd61d18dbf9796863feaf4653f6