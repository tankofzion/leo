--- conflicted
+++ resolved
@@ -4,17 +4,11 @@
 outputs:
   - circuit:
       num_public_variables: 0
-      num_private_variables: 96
-      num_constraints: 96
-      at: 8b84997b0dad4895922d62ac6a2fbe62c5e08177b39d7d6d6e6acf57f77e0f65
-      bt: 72bd63fa2c144c7595ff79f81416f13877ea8b101bbc03f307013a0b23c387ef
-      ct: 0eb0af4085182af2cc7bd348dfa8c10c104c96fdc515cb6f8d88f9f836a94826
-    ir:
-      - "decl f0: <0>"
-      - "  store &v1, ((v0), (), (), ())"
-      - "  eq &v3, v2, [[1, 2], [3, 4], [5, 6]]"
-      - "  retn v3"
-      - ""
+      num_private_variables: 95
+      num_constraints: 95
+      at: 9273b9ab94dee8605c4f1e49fe99910f674468f5026b8d2c48ecaa4d8c006f3a
+      bt: a3614a9ddd1ae0fde16a61336aba5a02b44816b3e43e23c7b9663976319bcb8a
+      ct: 49f0db71bd29b80dbe5f2f96573a5959b1df339c92350e16f111bade214037aa
     output:
       - input_file: input/six_zeros.in
         output:
@@ -28,14 +22,7 @@
             x:
               type: bool
               value: "true"
-<<<<<<< HEAD
-    initial_ast: dbe1777788c419eb5e76f28643d52f53a6a37227ea80e38b7a459f7cb6eacf9d
-    imports_resolved_ast: dbe1777788c419eb5e76f28643d52f53a6a37227ea80e38b7a459f7cb6eacf9d
-    canonicalized_ast: 0719cdd41faaaf1e02f95b132722e87b142a0309aa20d4cef56ae185e14e04d4
-    type_inferenced_ast: 2d3c9381f5eb61d631a4cc4b2b96073579eb5dcc69cd520ea584f40d0d96a050
-=======
     initial_ast: 307b6817fa2a5005462686901129e97bf75c00bf14568fafbe1de2c8afc1804d
     imports_resolved_ast: 82b0b35a7fdddad336498a8ed852d07f0baa33083ce2777b41ffc40a4e969e12
     canonicalized_ast: 5cf7e51b880f36efee857debac30612d0f1dc8457529dec4693e1071d56858fe
-    type_inferenced_ast: 113469cf66301a79575823164b365ea8f8cf627df758c1454ff31f42b36ac35e
->>>>>>> 0e96bf8d
+    type_inferenced_ast: 113469cf66301a79575823164b365ea8f8cf627df758c1454ff31f42b36ac35e