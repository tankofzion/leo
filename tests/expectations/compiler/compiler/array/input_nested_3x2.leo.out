---
namespace: Compile
expectation: Pass
outputs:
  - circuit:
      num_public_variables: 0
      num_private_variables: 96
      num_constraints: 96
      at: cdfd9d834430c71e1bac69e14f992e28f9362a2aae21bb6d03c702386099e275
      bt: 57bf1f9bb5e733d04a0ccb226f8d487de61ac4f08a997405976cf8854e105e7f
      ct: 0eb0af4085182af2cc7bd348dfa8c10c104c96fdc515cb6f8d88f9f836a94826
    ir:
      - "decl f0: <0>"
      - "  store &v1, ((v0), (), (), ())"
      - "  eq &v3, v2, [[0, 0], [0, 0], [0, 0]]"
      - "  retn v3"
      - "decl f1: <4>"
      - "  retn [false, false, false, false, false, false, false, false, false, false, false, false, false, false, false, false, false, false, false, false, false, false, false, false, false, false, false, false, false, false, false, false, false, false, false, false, false, false, false, false, false, false, false, false, false, false, false, false, false, false, false, false, false, false, false, false, false, false, false, false, false, false, false, false, false, false, false, false, false, false, false, false, false, false, false, false, false, false, false, false, false, false, false, false, false, false, false, false, false, false, false, false, false, false, false, false, false, false, false, false, false, false, false, false, false, false, false, false, false, false, false, false, false, false, false, false, false, false, false, false, false, false, false, false, false, false, false, false, false, false, false, false, false, false, false, false, false, false, false, false, false, false, false, false, false, false, false, false, false, false, false, false, false, false, false, false, false, false, false, false, false, false, false, false, false, false, false, false, false, false, false, false, false, false, false, false, false, false, false, false, false, false, false, false, false, false, false, false, false, false, false, false, false, false, false, false, false, false, false, false, false, false, false, false, false, false, false, false, false, false, false, false, false, false, false, false, false, false, false, false, false, false, false, false, false, false, false, false, false, false, false, false, false, false, false, false, false, false, false, false, false, false, false, false, false, false, false, false, false, false, false, false, false, false, false, false]"
      - "decl f2: <5>"
      - "  retn aleo1qnr4dkkvkgfqph0vzc3y6z2eu975wnpz2925ntjccd5cfqxtyu8sta57j8"
      - "decl f3: <6>"
      - "  retn [0, 0, 0, 0, 0, 0, 0, 0, 0, 0, 0, 0, 0, 0, 0, 0, 0, 0, 0, 0, 0, 0, 0, 0, 0, 0, 0, 0, 0, 0, 0, 0]"
      - "decl f4: <7>"
      - "  retn aleo1qnr4dkkvkgfqph0vzc3y6z2eu975wnpz2925ntjccd5cfqxtyu8sta57j8"
      - "decl f5: <8>"
      - "  retn [false, false, false, false, false, false, false, false, false, false, false, false, false, false, false, false, false, false, false, false, false, false, false, false, false, false, false, false, false, false, false, false, false, false, false, false, false, false, false, false, false, false, false, false, false, false, false, false, false, false, false, false, false, false, false, false, false, false, false, false, false, false, false, false, false, false, false, false, false, false, false, false, false, false, false, false, false, false, false, false, false, false, false, false, false, false, false, false, false, false, false, false, false, false, false, false, false, false, false, false, false, false, false, false, false, false, false, false, false, false, false, false, false, false, false, false, false, false, false, false, false, false, false, false, false, false, false, false, false, false, false, false, false, false, false, false, false, false, false, false, false, false, false, false, false, false, false, false, false, false, false, false, false, false, false, false, false, false, false, false, false, false, false, false, false, false, false, false, false, false, false, false, false, false, false, false, false, false, false, false, false, false, false, false, false, false, false, false, false, false, false, false, false, false, false, false, false, false, false, false, false, false, false, false, false, false, false, false, false, false, false, false, false, false, false, false, false, false, false, false, false, false, false, false, false, false, false, false, false, false, false, false, false, false, false, false, false, false, false, false, false, false, false, false, false, false, false, false, false, false, false, false, false, false, false, false]"
      - "decl f6: <9>"
      - "  retn aleo1qnr4dkkvkgfqph0vzc3y6z2eu975wnpz2925ntjccd5cfqxtyu8sta57j8"
      - "decl f7: <10>"
      - "  retn [0, 0, 0, 0, 0, 0, 0, 0, 0, 0, 0, 0, 0, 0, 0, 0, 0, 0, 0, 0, 0, 0, 0, 0, 0, 0, 0, 0, 0, 0, 0, 0]"
      - "decl f8: <11>"
      - "  retn aleo1qnr4dkkvkgfqph0vzc3y6z2eu975wnpz2925ntjccd5cfqxtyu8sta57j8"
      - "decl f9: <12>"
      - "  retn 0"
      - "decl f10: <13>"
      - "  retn [false]"
      - "decl f11: <14>"
      - "  retn false"
      - "decl f12: <15>"
      - "  retn [0]"
      - "decl f13: <16>"
      - "  retn false"
      - "decl f14: <17>"
      - "  retn [false]"
      - "decl f15: <18>"
      - "  retn false"
      - "decl f16: <19>"
      - "  retn [0]"
      - "decl f17: <20>"
      - "  retn false"
      - "decl f18: <21>"
      - "  retn [false, false, false, false, false, false, false, false, false, false, false, false, false, false, false, false, false, false, false, false, false, false, false, false, false, false, false, false, false, false, false, false, false, false, false, false, false, false, false, false, false, false, false, false, false, false, false, false, false, false, false, false, false, false, false, false, false, false, false, false, false, false, false, false, false, false, false, false, false, false, false, false, false, false, false, false, false, false, false, false, false, false, false, false, false, false, false, false, false, false, false, false, false, false, false, false, false, false, false, false, false, false, false, false, false, false, false, false, false, false, false, false, false, false, false, false, false, false, false, false, false, false, false, false, false, false, false, false, false, false, false, false, false, false, false, false, false, false, false, false, false, false, false, false, false, false, false, false, false, false, false, false, false, false, false, false, false, false, false, false, false, false, false, false, false, false, false, false, false, false, false, false, false, false, false, false, false, false, false, false, false, false, false, false, false, false, false, false, false, false, false, false, false, false, false, false, false, false, false, false, false, false, false, false, false, false, false, false, false, false, false, false, false, false, false, false, false, false, false, false, false, false, false, false, false, false, false, false, false, false, false, false, false, false, false, false, false, false, false, false, false, false, false, false, false, false, false, false, false, false, false, false, false]"
      - "decl f19: <22>"
      - "  retn 'a'"
      - "decl f20: <23>"
      - "  retn [0, 0, 0, 0, 0, 0, 0, 0, 0, 0, 0, 0, 0, 0, 0, 0, 0, 0, 0, 0, 0, 0, 0, 0, 0, 0, 0, 0, 0, 0, 0, 0]"
      - "decl f21: <24>"
      - "  retn 'a'"
      - "decl f22: <25>"
      - "  retn [false, false, false, false, false, false, false, false, false, false, false, false, false, false, false, false, false, false, false, false, false, false, false, false, false, false, false, false, false, false, false, false, false, false, false, false, false, false, false, false, false, false, false, false, false, false, false, false, false, false, false, false, false, false, false, false, false, false, false, false, false, false, false, false, false, false, false, false, false, false, false, false, false, false, false, false, false, false, false, false, false, false, false, false, false, false, false, false, false, false, false, false, false, false, false, false, false, false, false, false, false, false, false, false, false, false, false, false, false, false, false, false, false, false, false, false, false, false, false, false, false, false, false, false, false, false, false, false, false, false, false, false, false, false, false, false, false, false, false, false, false, false, false, false, false, false, false, false, false, false, false, false, false, false, false, false, false, false, false, false, false, false, false, false, false, false, false, false, false, false, false, false, false, false, false, false, false, false, false, false, false, false, false, false, false, false, false, false, false, false, false, false, false, false, false, false, false, false, false, false, false, false, false, false, false, false, false, false, false, false, false, false, false, false, false, false, false, false, false, false, false, false, false, false, false, false, false, false, false, false, false, false, false, false, false, false, false, false, false, false, false, false, false, false, false, false, false, false, false, false, false, false, false]"
      - "decl f23: <26>"
      - "  retn 'a'"
      - "decl f24: <27>"
      - "  retn [0, 0, 0, 0, 0, 0, 0, 0, 0, 0, 0, 0, 0, 0, 0, 0, 0, 0, 0, 0, 0, 0, 0, 0, 0, 0, 0, 0, 0, 0, 0, 0]"
      - "decl f25: <28>"
      - "  retn 'a'"
      - "decl f26: <29>"
      - "  retn [false, false, false, false, false, false, false, false, false, false, false, false, false, false, false, false, false, false, false, false, false, false, false, false, false, false, false, false, false, false, false, false, false, false, false, false, false, false, false, false, false, false, false, false, false, false, false, false, false, false, false, false, false, false, false, false, false, false, false, false, false, false, false, false, false, false, false, false, false, false, false, false, false, false, false, false, false, false, false, false, false, false, false, false, false, false, false, false, false, false, false, false, false, false, false, false, false, false, false, false, false, false, false, false, false, false, false, false, false, false, false, false, false, false, false, false, false, false, false, false, false, false, false, false, false, false, false, false, false, false, false, false, false, false, false, false, false, false, false, false, false, false, false, false, false, false, false, false, false, false, false, false, false, false, false, false, false, false, false, false, false, false, false, false, false, false, false, false, false, false, false, false, false, false, false, false, false, false, false, false, false, false, false, false, false, false, false, false, false, false, false, false, false, false, false, false, false, false, false, false, false, false, false, false, false, false, false, false, false, false, false, false, false, false, false, false, false, false, false, false, false, false, false, false, false, false, false, false, false, false, false, false, false, false, false, false, false, false, false, false, false, false, false, false, false, false, false, false, false, false, false, false, false]"
      - "decl f27: <30>"
      - "  retn []"
      - "decl f28: <31>"
      - "  retn [0, 0, 0, 0, 0, 0, 0, 0, 0, 0, 0, 0, 0, 0, 0, 0, 0, 0, 0, 0, 0, 0, 0, 0, 0, 0, 0, 0, 0, 0, 0, 0]"
      - "decl f29: <32>"
      - "  retn []"
      - "decl f30: <33>"
      - "  retn [false, false, false, false, false, false, false, false, false, false, false, false, false, false, false, false, false, false, false, false, false, false, false, false, false, false, false, false, false, false, false, false, false, false, false, false, false, false, false, false, false, false, false, false, false, false, false, false, false, false, false, false, false, false, false, false, false, false, false, false, false, false, false, false, false, false, false, false, false, false, false, false, false, false, false, false, false, false, false, false, false, false, false, false, false, false, false, false, false, false, false, false, false, false, false, false, false, false, false, false, false, false, false, false, false, false, false, false, false, false, false, false, false, false, false, false, false, false, false, false, false, false, false, false, false, false, false, false, false, false, false, false, false, false, false, false, false, false, false, false, false, false, false, false, false, false, false, false, false, false, false, false, false, false, false, false, false, false, false, false, false, false, false, false, false, false, false, false, false, false, false, false, false, false, false, false, false, false, false, false, false, false, false, false, false, false, false, false, false, false, false, false, false, false, false, false, false, false, false, false, false, false, false, false, false, false, false, false, false, false, false, false, false, false, false, false, false, false, false, false, false, false, false, false, false, false, false, false, false, false, false, false, false, false, false, false, false, false, false, false, false, false, false, false, false, false, false, false, false, false, false, false, false]"
      - "decl f31: <34>"
      - "  retn []"
      - "decl f32: <35>"
      - "  retn [0, 0, 0, 0, 0, 0, 0, 0, 0, 0, 0, 0, 0, 0, 0, 0, 0, 0, 0, 0, 0, 0, 0, 0, 0, 0, 0, 0, 0, 0, 0, 0]"
      - "decl f33: <36>"
      - "  retn []"
      - "decl f34: <37>"
      - "  retn [false, false, false, false, false, false, false, false, false, false, false, false, false, false, false, false, false, false, false, false, false, false, false, false, false, false, false, false, false, false, false, false, false, false, false, false, false, false, false, false, false, false, false, false, false, false, false, false, false, false, false, false, false, false, false, false, false, false, false, false, false, false, false, false, false, false, false, false, false, false, false, false, false, false, false, false, false, false, false, false, false, false, false, false, false, false, false, false, false, false, false, false, false, false, false, false, false, false, false, false, false, false, false, false, false, false, false, false, false, false, false, false, false, false, false, false, false, false, false, false, false, false, false, false, false, false, false, false, false, false, false, false, false, false, false, false, false, false, false, false, false, false, false, false, false, false, false, false, false, false, false, false, false, false, false, false, false, false, false, false, false, false, false, false, false, false, false, false, false, false, false, false, false, false, false, false, false, false, false, false, false, false, false, false, false, false, false, false, false, false, false, false, false, false, false, false, false, false, false, false, false, false, false, false, false, false, false, false, false, false, false, false, false, false, false, false, false, false, false, false, false, false, false, false, false, false, false, false, false, false, false, false, false, false, false, false, false, false, false, false, false, false, false, false, false, false, false, false, false, false, false, false, false, false, false, false, false, false, false, false, false, false, false, false, false, false, false, false, false, false, false, false, false, false, false, false, false, false, false, false, false, false, false, false, false, false, false, false, false, false, false, false, false, false, false, false, false, false, false, false, false, false, false, false, false, false, false, false, false, false, false, false, false, false, false, false, false, false, false, false, false, false, false, false, false, false, false, false, false, false, false, false, false, false, false, false, false, false, false, false, false, false, false, false, false, false, false, false, false, false, false, false, false, false, false, false, false, false, false, false, false, false, false, false, false, false, false, false, false, false, false, false, false, false, false, false, false, false, false, false, false, false, false, false, false, false, false, false, false, false, false, false, false, false, false, false, false, false, false, false, false, false, false, false, false, false, false, false, false, false, false, false, false, false, false, false, false, false, false, false, false, false, false, false, false, false, false, false, false, false, false, false, false, false, false, false, false, false, false, false, false, false, false, false, false, false, false, false, false, false, false, false, false, false, false, false, false, false, false, false, false, false, false, false, false, false, false, false, false, false, false, false, false, false, false, false, false, false, false, false, false, false, false, false, false, false, false, false, false, false, false, false, false, false, false, false, false, false, false, false, false, false, false, false, false, false]"
      - "decl f35: <38>"
      - "  retn []group"
      - "decl f36: <39>"
      - "  retn [0, 0, 0, 0, 0, 0, 0, 0, 0, 0, 0, 0, 0, 0, 0, 0, 0, 0, 0, 0, 0, 0, 0, 0, 0, 0, 0, 0, 0, 0, 0, 0, 0, 0, 0, 0, 0, 0, 0, 0, 0, 0, 0, 0, 0, 0, 0, 0, 0, 0, 0, 0, 0, 0, 0, 0, 0, 0, 0, 0, 0, 0, 0, 0]"
      - "decl f37: <40>"
      - "  retn []group"
      - "decl f38: <41>"
      - "  retn [false, false, false, false, false, false, false, false, false, false, false, false, false, false, false, false, false, false, false, false, false, false, false, false, false, false, false, false, false, false, false, false, false, false, false, false, false, false, false, false, false, false, false, false, false, false, false, false, false, false, false, false, false, false, false, false, false, false, false, false, false, false, false, false, false, false, false, false, false, false, false, false, false, false, false, false, false, false, false, false, false, false, false, false, false, false, false, false, false, false, false, false, false, false, false, false, false, false, false, false, false, false, false, false, false, false, false, false, false, false, false, false, false, false, false, false, false, false, false, false, false, false, false, false, false, false, false, false, false, false, false, false, false, false, false, false, false, false, false, false, false, false, false, false, false, false, false, false, false, false, false, false, false, false, false, false, false, false, false, false, false, false, false, false, false, false, false, false, false, false, false, false, false, false, false, false, false, false, false, false, false, false, false, false, false, false, false, false, false, false, false, false, false, false, false, false, false, false, false, false, false, false, false, false, false, false, false, false, false, false, false, false, false, false, false, false, false, false, false, false, false, false, false, false, false, false, false, false, false, false, false, false, false, false, false, false, false, false, false, false, false, false, false, false, false, false, false, false, false, false, false, false, false, false, false, false, false, false, false, false, false, false, false, false, false, false, false, false, false, false, false, false, false, false, false, false, false, false, false, false, false, false, false, false, false, false, false, false, false, false, false, false, false, false, false, false, false, false, false, false, false, false, false, false, false, false, false, false, false, false, false, false, false, false, false, false, false, false, false, false, false, false, false, false, false, false, false, false, false, false, false, false, false, false, false, false, false, false, false, false, false, false, false, false, false, false, false, false, false, false, false, false, false, false, false, false, false, false, false, false, false, false, false, false, false, false, false, false, false, false, false, false, false, false, false, false, false, false, false, false, false, false, false, false, false, false, false, false, false, false, false, false, false, false, false, false, false, false, false, false, false, false, false, false, false, false, false, false, false, false, false, false, false, false, false, false, false, false, false, false, false, false, false, false, false, false, false, false, false, false, false, false, false, false, false, false, false, false, false, false, false, false, false, false, false, false, false, false, false, false, false, false, false, false, false, false, false, false, false, false, false, false, false, false, false, false, false, false, false, false, false, false, false, false, false, false, false, false, false, false, false, false, false, false, false, false, false, false, false, false, false, false, false, false, false, false, false, false, false, false, false, false, false, false, false, false]"
      - "decl f39: <42>"
      - "  retn []group"
      - "decl f40: <43>"
      - "  retn [0, 0, 0, 0, 0, 0, 0, 0, 0, 0, 0, 0, 0, 0, 0, 0, 0, 0, 0, 0, 0, 0, 0, 0, 0, 0, 0, 0, 0, 0, 0, 0, 0, 0, 0, 0, 0, 0, 0, 0, 0, 0, 0, 0, 0, 0, 0, 0, 0, 0, 0, 0, 0, 0, 0, 0, 0, 0, 0, 0, 0, 0, 0, 0]"
      - "decl f41: <44>"
      - "  retn []group"
      - "decl f42: <45>"
      - "  retn [false, false, false, false, false, false, false, false]"
      - "decl f43: <46>"
      - "  retn 0"
      - "decl f44: <47>"
      - "  retn [0]"
      - "decl f45: <48>"
      - "  retn 0"
      - "decl f46: <49>"
      - "  retn [false, false, false, false, false, false, false, false]"
      - "decl f47: <50>"
      - "  retn 0"
      - "decl f48: <51>"
      - "  retn [0]"
      - "decl f49: <52>"
      - "  retn 0"
      - "decl f50: <53>"
      - "  retn [false, false, false, false, false, false, false, false, false, false, false, false, false, false, false, false]"
      - "decl f51: <54>"
      - "  retn 0"
      - "decl f52: <55>"
      - "  retn [0, 0]"
      - "decl f53: <56>"
      - "  retn 0"
      - "decl f54: <57>"
      - "  retn [false, false, false, false, false, false, false, false, false, false, false, false, false, false, false, false]"
      - "decl f55: <58>"
      - "  retn 0"
      - "decl f56: <59>"
      - "  retn [0, 0]"
      - "decl f57: <60>"
      - "  retn 0"
      - "decl f58: <61>"
      - "  retn [false, false, false, false, false, false, false, false, false, false, false, false, false, false, false, false, false, false, false, false, false, false, false, false, false, false, false, false, false, false, false, false]"
      - "decl f59: <62>"
      - "  retn 0"
      - "decl f60: <63>"
      - "  retn [0, 0, 0, 0]"
      - "decl f61: <64>"
      - "  retn 0"
      - "decl f62: <65>"
      - "  retn [false, false, false, false, false, false, false, false, false, false, false, false, false, false, false, false, false, false, false, false, false, false, false, false, false, false, false, false, false, false, false, false]"
      - "decl f63: <66>"
      - "  retn 0"
      - "decl f64: <67>"
      - "  retn [0, 0, 0, 0]"
      - "decl f65: <68>"
      - "  retn 0"
      - "decl f66: <69>"
      - "  retn [false, false, false, false, false, false, false, false, false, false, false, false, false, false, false, false, false, false, false, false, false, false, false, false, false, false, false, false, false, false, false, false, false, false, false, false, false, false, false, false, false, false, false, false, false, false, false, false, false, false, false, false, false, false, false, false, false, false, false, false, false, false, false, false]"
      - "decl f67: <70>"
      - "  retn 0"
      - "decl f68: <71>"
      - "  retn [0, 0, 0, 0, 0, 0, 0, 0]"
      - "decl f69: <72>"
      - "  retn 0"
      - "decl f70: <73>"
      - "  retn [false, false, false, false, false, false, false, false, false, false, false, false, false, false, false, false, false, false, false, false, false, false, false, false, false, false, false, false, false, false, false, false, false, false, false, false, false, false, false, false, false, false, false, false, false, false, false, false, false, false, false, false, false, false, false, false, false, false, false, false, false, false, false, false]"
      - "decl f71: <74>"
      - "  retn 0"
      - "decl f72: <75>"
      - "  retn [0, 0, 0, 0, 0, 0, 0, 0]"
      - "decl f73: <76>"
      - "  retn 0"
      - "decl f74: <77>"
      - "  retn [false, false, false, false, false, false, false, false, false, false, false, false, false, false, false, false, false, false, false, false, false, false, false, false, false, false, false, false, false, false, false, false, false, false, false, false, false, false, false, false, false, false, false, false, false, false, false, false, false, false, false, false, false, false, false, false, false, false, false, false, false, false, false, false, false, false, false, false, false, false, false, false, false, false, false, false, false, false, false, false, false, false, false, false, false, false, false, false, false, false, false, false, false, false, false, false, false, false, false, false, false, false, false, false, false, false, false, false, false, false, false, false, false, false, false, false, false, false, false, false, false, false, false, false, false, false, false, false]"
      - "decl f75: <78>"
      - "  retn 0"
      - "decl f76: <79>"
      - "  retn [0, 0, 0, 0, 0, 0, 0, 0, 0, 0, 0, 0, 0, 0, 0, 0]"
      - "decl f77: <80>"
      - "  retn 0"
      - "decl f78: <81>"
      - "  retn [false, false, false, false, false, false, false, false, false, false, false, false, false, false, false, false, false, false, false, false, false, false, false, false, false, false, false, false, false, false, false, false, false, false, false, false, false, false, false, false, false, false, false, false, false, false, false, false, false, false, false, false, false, false, false, false, false, false, false, false, false, false, false, false, false, false, false, false, false, false, false, false, false, false, false, false, false, false, false, false, false, false, false, false, false, false, false, false, false, false, false, false, false, false, false, false, false, false, false, false, false, false, false, false, false, false, false, false, false, false, false, false, false, false, false, false, false, false, false, false, false, false, false, false, false, false, false, false]"
      - "decl f79: <82>"
      - "  retn 0"
      - "decl f80: <83>"
      - "  retn [0, 0, 0, 0, 0, 0, 0, 0, 0, 0, 0, 0, 0, 0, 0, 0]"
      - "decl f81: <84>"
      - "  retn 0"
      - "decl f82: <85>"
      - "  retn [false, false, false, false, false, false, false, false]"
      - "decl f83: <86>"
      - "  retn 0"
      - "decl f84: <87>"
      - "  retn [0]"
      - "decl f85: <88>"
      - "  retn 0"
      - "decl f86: <89>"
      - "  retn [false, false, false, false, false, false, false, false]"
      - "decl f87: <90>"
      - "  retn 0"
      - "decl f88: <91>"
      - "  retn [0]"
      - "decl f89: <92>"
      - "  retn 0"
      - "decl f90: <93>"
      - "  retn [false, false, false, false, false, false, false, false, false, false, false, false, false, false, false, false]"
      - "decl f91: <94>"
      - "  retn 0"
      - "decl f92: <95>"
      - "  retn [0, 0]"
      - "decl f93: <96>"
      - "  retn 0"
      - "decl f94: <97>"
      - "  retn [false, false, false, false, false, false, false, false, false, false, false, false, false, false, false, false]"
      - "decl f95: <98>"
      - "  retn 0"
      - "decl f96: <99>"
      - "  retn [0, 0]"
      - "decl f97: <100>"
      - "  retn 0"
      - "decl f98: <101>"
      - "  retn [false, false, false, false, false, false, false, false, false, false, false, false, false, false, false, false, false, false, false, false, false, false, false, false, false, false, false, false, false, false, false, false]"
      - "decl f99: <102>"
      - "  retn 0"
      - "decl f100: <103>"
      - "  retn [0, 0, 0, 0]"
      - "decl f101: <104>"
      - "  retn 0"
      - "decl f102: <105>"
      - "  retn [false, false, false, false, false, false, false, false, false, false, false, false, false, false, false, false, false, false, false, false, false, false, false, false, false, false, false, false, false, false, false, false]"
      - "decl f103: <106>"
      - "  retn 0"
      - "decl f104: <107>"
      - "  retn [0, 0, 0, 0]"
      - "decl f105: <108>"
      - "  retn 0"
      - "decl f106: <109>"
      - "  retn [false, false, false, false, false, false, false, false, false, false, false, false, false, false, false, false, false, false, false, false, false, false, false, false, false, false, false, false, false, false, false, false, false, false, false, false, false, false, false, false, false, false, false, false, false, false, false, false, false, false, false, false, false, false, false, false, false, false, false, false, false, false, false, false]"
      - "decl f107: <110>"
      - "  retn 0"
      - "decl f108: <111>"
      - "  retn [0, 0, 0, 0, 0, 0, 0, 0]"
      - "decl f109: <112>"
      - "  retn 0"
      - "decl f110: <113>"
      - "  retn [false, false, false, false, false, false, false, false, false, false, false, false, false, false, false, false, false, false, false, false, false, false, false, false, false, false, false, false, false, false, false, false, false, false, false, false, false, false, false, false, false, false, false, false, false, false, false, false, false, false, false, false, false, false, false, false, false, false, false, false, false, false, false, false]"
      - "decl f111: <114>"
      - "  retn 0"
      - "decl f112: <115>"
      - "  retn [0, 0, 0, 0, 0, 0, 0, 0]"
      - "decl f113: <116>"
      - "  retn 0"
      - "decl f114: <117>"
      - "  retn [false, false, false, false, false, false, false, false, false, false, false, false, false, false, false, false, false, false, false, false, false, false, false, false, false, false, false, false, false, false, false, false, false, false, false, false, false, false, false, false, false, false, false, false, false, false, false, false, false, false, false, false, false, false, false, false, false, false, false, false, false, false, false, false, false, false, false, false, false, false, false, false, false, false, false, false, false, false, false, false, false, false, false, false, false, false, false, false, false, false, false, false, false, false, false, false, false, false, false, false, false, false, false, false, false, false, false, false, false, false, false, false, false, false, false, false, false, false, false, false, false, false, false, false, false, false, false, false]"
      - "decl f115: <118>"
      - "  retn 0"
      - "decl f116: <119>"
      - "  retn [0, 0, 0, 0, 0, 0, 0, 0, 0, 0, 0, 0, 0, 0, 0, 0]"
      - "decl f117: <120>"
      - "  retn 0"
      - "decl f118: <121>"
      - "  retn [false, false, false, false, false, false, false, false, false, false, false, false, false, false, false, false, false, false, false, false, false, false, false, false, false, false, false, false, false, false, false, false, false, false, false, false, false, false, false, false, false, false, false, false, false, false, false, false, false, false, false, false, false, false, false, false, false, false, false, false, false, false, false, false, false, false, false, false, false, false, false, false, false, false, false, false, false, false, false, false, false, false, false, false, false, false, false, false, false, false, false, false, false, false, false, false, false, false, false, false, false, false, false, false, false, false, false, false, false, false, false, false, false, false, false, false, false, false, false, false, false, false, false, false, false, false, false, false]"
      - "decl f119: <122>"
      - "  retn 0"
      - "decl f120: <123>"
      - "  retn [0, 0, 0, 0, 0, 0, 0, 0, 0, 0, 0, 0, 0, 0, 0, 0]"
      - "decl f121: <124>"
      - "  retn 0"
      - ""
    output:
      - input_file: input/input_nested_3x2.in
        output:
          registers:
            x:
              type: bool
              value: "true"
<<<<<<< HEAD
    initial_ast: ec43e001ce1c23e61225eee4023ef6dd94e61ae7767ea0c883d4921afd74e925
    imports_resolved_ast: 5cecdd4e62c40af71bd0e77aec9eb91c17300ec51994b482e7ab9a6889e0a516
    canonicalized_ast: e1e2d95345ac6a20bf66b83991e2a82a812c8daf0ae657eb47fdfaa925693ff2
    type_inferenced_ast: 7ac5bb2bcbd10871d8358a2d50ec7e2ed678f81a5c45e96aabf256d5ff3fb462
=======
    initial_ast: 841618474f084e97587a21ae80d9ec906abfa5c2fbec7c8b99b80c83b733cbf8
    imports_resolved_ast: d2bf417a33247ed6e33b5254e7f57527362af812a9537cfac4678f9b64719cf0
    canonicalized_ast: 5a0b59b9f0270a9d45bd0fcce82e92fa641d07f099e325a09875fd25033a2144
    type_inferenced_ast: c9d4566a6a3f9fbf104a34a365479d5015b077aece52964b3594df887c5bfb50
>>>>>>> 03f78d56
<|MERGE_RESOLUTION|>--- conflicted
+++ resolved
@@ -264,14 +264,7 @@
             x:
               type: bool
               value: "true"
-<<<<<<< HEAD
-    initial_ast: ec43e001ce1c23e61225eee4023ef6dd94e61ae7767ea0c883d4921afd74e925
-    imports_resolved_ast: 5cecdd4e62c40af71bd0e77aec9eb91c17300ec51994b482e7ab9a6889e0a516
-    canonicalized_ast: e1e2d95345ac6a20bf66b83991e2a82a812c8daf0ae657eb47fdfaa925693ff2
-    type_inferenced_ast: 7ac5bb2bcbd10871d8358a2d50ec7e2ed678f81a5c45e96aabf256d5ff3fb462
-=======
-    initial_ast: 841618474f084e97587a21ae80d9ec906abfa5c2fbec7c8b99b80c83b733cbf8
-    imports_resolved_ast: d2bf417a33247ed6e33b5254e7f57527362af812a9537cfac4678f9b64719cf0
-    canonicalized_ast: 5a0b59b9f0270a9d45bd0fcce82e92fa641d07f099e325a09875fd25033a2144
-    type_inferenced_ast: c9d4566a6a3f9fbf104a34a365479d5015b077aece52964b3594df887c5bfb50
->>>>>>> 03f78d56
+    initial_ast: dc262a38b5619abd55c5aaa3eff80e125d857ac8ea06c1eedd5b12decdf139b1
+    imports_resolved_ast: 46c8c28ea21a0982b9b7bffa34b729df2ea7c0960af9cb3989c8965582e544e2
+    canonicalized_ast: 6b2d20d2ed6dafcd7b2aebf13df1f5f70c37f4fb9ddaf5e43d20cfdedfd19360
+    type_inferenced_ast: 30091c843923e4909328ca0de554d2b3ad464047bbade5706f6773b098d05e9f