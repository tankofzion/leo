---
namespace: Compile
expectation: Pass
outputs:
  - circuit:
      num_public_variables: 0
      num_private_variables: 1
      num_constraints: 1
      at: 042610d0fd1fe6d6ac112138f8755752f44c7d2a00f1b5960574d6da5cda393f
      bt: e97756698880ab7555a959a5fb5c6b4e15bd64612aa677adbfe2d0bd91f0a83c
      ct: cf1cbb66a638b4860a516671fb74850e6ccf787fe6c4c8d29e9c04efe880bd05
    output:
      - input_file: input/dummy.in
        output:
          registers:
            r0:
              type: bool
              value: "true"
<<<<<<< HEAD
    initial_ast: a8b6ee4f5e715b8e07c258c1d1cd244219285c3a1ed63070dd0595d0b1c14437
    imports_resolved_ast: a8b6ee4f5e715b8e07c258c1d1cd244219285c3a1ed63070dd0595d0b1c14437
    canonicalized_ast: a8b6ee4f5e715b8e07c258c1d1cd244219285c3a1ed63070dd0595d0b1c14437
    type_inferenced_ast: cd8880824a49d863ddb4431e754d7a12a72321ce4bcf876b456b241d78daaa9b
=======
    initial_ast: 50c0f7261d879373f4e01ec3d140a2067ca4e78622c8340e8312d717f6effb05
    imports_resolved_ast: d2bdb4665f5a49124335ba3f3fb39d8dc5a6f4d08d53e84fec635cd27d5eb582
    canonicalized_ast: d2bdb4665f5a49124335ba3f3fb39d8dc5a6f4d08d53e84fec635cd27d5eb582
    type_inferenced_ast: edbc4ba37f4a02c487f70b4a0d245154848e54336213420d5ddd2c1f8b966029
>>>>>>> a5f74195
<|MERGE_RESOLUTION|>--- conflicted
+++ resolved
@@ -16,14 +16,7 @@
             r0:
               type: bool
               value: "true"
-<<<<<<< HEAD
     initial_ast: a8b6ee4f5e715b8e07c258c1d1cd244219285c3a1ed63070dd0595d0b1c14437
-    imports_resolved_ast: a8b6ee4f5e715b8e07c258c1d1cd244219285c3a1ed63070dd0595d0b1c14437
-    canonicalized_ast: a8b6ee4f5e715b8e07c258c1d1cd244219285c3a1ed63070dd0595d0b1c14437
-    type_inferenced_ast: cd8880824a49d863ddb4431e754d7a12a72321ce4bcf876b456b241d78daaa9b
-=======
-    initial_ast: 50c0f7261d879373f4e01ec3d140a2067ca4e78622c8340e8312d717f6effb05
-    imports_resolved_ast: d2bdb4665f5a49124335ba3f3fb39d8dc5a6f4d08d53e84fec635cd27d5eb582
-    canonicalized_ast: d2bdb4665f5a49124335ba3f3fb39d8dc5a6f4d08d53e84fec635cd27d5eb582
-    type_inferenced_ast: edbc4ba37f4a02c487f70b4a0d245154848e54336213420d5ddd2c1f8b966029
->>>>>>> a5f74195
+    imports_resolved_ast: b02321317849496d02c50393d4ba80acbce5048ef8fa9a9b9d4b890666aef8af
+    canonicalized_ast: b02321317849496d02c50393d4ba80acbce5048ef8fa9a9b9d4b890666aef8af
+    type_inferenced_ast: bf488d84b1bad0c2edca2e9f85ccf07b73acee71b45aecac60a536cb34008fc9