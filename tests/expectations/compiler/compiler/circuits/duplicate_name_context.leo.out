--- conflicted
+++ resolved
@@ -271,14 +271,7 @@
             r0:
               type: bool
               value: "true"
-<<<<<<< HEAD
-    initial_ast: 85ecabb90e55e56c03cd65e3216121e3dd0bf85fa973b4471b86cc570ceeed40
-    imports_resolved_ast: 98ba98928e3527dabdcdb688ac3e989ad5824420462ac40be6e254bc96c8328b
-    canonicalized_ast: 98ba98928e3527dabdcdb688ac3e989ad5824420462ac40be6e254bc96c8328b
-    type_inferenced_ast: d0c2b24daed47c9a3f96603c4cefd867f1098bd2894ab99169bc96c7e2c06a1e
-=======
-    initial_ast: 21ce4a45bd47874aebac920f92bc6ddab022d13a6557d82ba11a2f93632e4883
-    imports_resolved_ast: 2d0de109a510e27eec1d9fbc0446b78c69b837459dd70bd0c0d739a6557a9601
-    canonicalized_ast: 2d0de109a510e27eec1d9fbc0446b78c69b837459dd70bd0c0d739a6557a9601
-    type_inferenced_ast: c4b3751ae92c8a1240d454f9c361a72cb3973105beef474c459f4aa939f434d8
->>>>>>> b7805c16
+    initial_ast: d00b95083ecfb1bb26186b0b2bfaaf6a052695abecb3d2ad7b0392dbd48c8a9d
+    imports_resolved_ast: c8a386bc54f7c7c66d2150e5783d7437aec7e0f6d79adc31b7aa78e1445382c5
+    canonicalized_ast: c8a386bc54f7c7c66d2150e5783d7437aec7e0f6d79adc31b7aa78e1445382c5
+    type_inferenced_ast: 435296846d681f36bd2564d61e3666880c9b71ec56db9b3eb5991d5c2048d192