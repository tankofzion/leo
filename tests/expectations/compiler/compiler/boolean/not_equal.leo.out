--- conflicted
+++ resolved
@@ -282,14 +282,7 @@
             x:
               type: bool
               value: "false"
-<<<<<<< HEAD
-    initial_ast: 8089019ba2b109676f76f490c2ab5f0d2b2d24395fbdfea7380a19f9ec7f71b8
-    imports_resolved_ast: 54d4033c023f2ba734f8600224028febc42b0a02cc18967981e287baa3c020ba
-    canonicalized_ast: 54d4033c023f2ba734f8600224028febc42b0a02cc18967981e287baa3c020ba
-    type_inferenced_ast: b7694a6bfedab6754feddc4c433c5f5d1ed3187047cb5da28f161091f77d82c3
-=======
-    initial_ast: dc743d2da12b77f91387186f6bd12a662780cb366e216ae78e93a81b39206c59
-    imports_resolved_ast: 15ca8b5da3e75f9b21e2a0780dfc57557cf0bc894ece4960dc1c768a46cb2daa
-    canonicalized_ast: 15ca8b5da3e75f9b21e2a0780dfc57557cf0bc894ece4960dc1c768a46cb2daa
-    type_inferenced_ast: 8f12d528e4a21c555f7d688c4db2da88ee942d56f0bae463029725929b000b93
->>>>>>> 03f78d56
+    initial_ast: 445c4d07b43382c475a3e0be10561eee83aebbde84af174f0157d48321ba0903
+    imports_resolved_ast: 2ff31d5de2c78e902fd8dade483a11b52c5b9f2a8bd5a7697b80c8b9f85d3833
+    canonicalized_ast: 2ff31d5de2c78e902fd8dade483a11b52c5b9f2a8bd5a7697b80c8b9f85d3833
+    type_inferenced_ast: 218f1ba20a9f26789aaedb793f31a43ee68579ebd97e6ac2925c4b55908649d8