---
namespace: Compile
expectation: Pass
outputs:
  - circuit:
      num_public_variables: 0
      num_private_variables: 4
      num_constraints: 4
      at: 801c27e4ced6cbf2af7d71e57749e741a05ffcd28bf7509a42f88cf94b8f7d17
      bt: 827312669eb491cb8f107d916e9a73b0b6d7e0caa8bb53fe166c9496b2a9c5fb
      ct: 79599d1e3043b7ba32be76d020ee7208557c240ed81e24c3b0f87338fbd4b04d
    ir:
      - "decl f0: <0>"
      - "  store &v1, ((v0), (), (), ())"
      - "  or &v4, v2, v3"
      - "  retn v4"
      - "decl f1: <5>"
      - "  retn [false, false, false, false, false, false, false, false, false, false, false, false, false, false, false, false, false, false, false, false, false, false, false, false, false, false, false, false, false, false, false, false, false, false, false, false, false, false, false, false, false, false, false, false, false, false, false, false, false, false, false, false, false, false, false, false, false, false, false, false, false, false, false, false, false, false, false, false, false, false, false, false, false, false, false, false, false, false, false, false, false, false, false, false, false, false, false, false, false, false, false, false, false, false, false, false, false, false, false, false, false, false, false, false, false, false, false, false, false, false, false, false, false, false, false, false, false, false, false, false, false, false, false, false, false, false, false, false, false, false, false, false, false, false, false, false, false, false, false, false, false, false, false, false, false, false, false, false, false, false, false, false, false, false, false, false, false, false, false, false, false, false, false, false, false, false, false, false, false, false, false, false, false, false, false, false, false, false, false, false, false, false, false, false, false, false, false, false, false, false, false, false, false, false, false, false, false, false, false, false, false, false, false, false, false, false, false, false, false, false, false, false, false, false, false, false, false, false, false, false, false, false, false, false, false, false, false, false, false, false, false, false, false, false, false, false, false, false, false, false, false, false, false, false, false, false, false, false, false, false, false, false, false, false, false, false]"
      - "decl f2: <6>"
      - "  retn aleo1qnr4dkkvkgfqph0vzc3y6z2eu975wnpz2925ntjccd5cfqxtyu8sta57j8"
      - "decl f3: <7>"
      - "  retn [0, 0, 0, 0, 0, 0, 0, 0, 0, 0, 0, 0, 0, 0, 0, 0, 0, 0, 0, 0, 0, 0, 0, 0, 0, 0, 0, 0, 0, 0, 0, 0]"
      - "decl f4: <8>"
      - "  retn aleo1qnr4dkkvkgfqph0vzc3y6z2eu975wnpz2925ntjccd5cfqxtyu8sta57j8"
      - "decl f5: <9>"
      - "  retn [false, false, false, false, false, false, false, false, false, false, false, false, false, false, false, false, false, false, false, false, false, false, false, false, false, false, false, false, false, false, false, false, false, false, false, false, false, false, false, false, false, false, false, false, false, false, false, false, false, false, false, false, false, false, false, false, false, false, false, false, false, false, false, false, false, false, false, false, false, false, false, false, false, false, false, false, false, false, false, false, false, false, false, false, false, false, false, false, false, false, false, false, false, false, false, false, false, false, false, false, false, false, false, false, false, false, false, false, false, false, false, false, false, false, false, false, false, false, false, false, false, false, false, false, false, false, false, false, false, false, false, false, false, false, false, false, false, false, false, false, false, false, false, false, false, false, false, false, false, false, false, false, false, false, false, false, false, false, false, false, false, false, false, false, false, false, false, false, false, false, false, false, false, false, false, false, false, false, false, false, false, false, false, false, false, false, false, false, false, false, false, false, false, false, false, false, false, false, false, false, false, false, false, false, false, false, false, false, false, false, false, false, false, false, false, false, false, false, false, false, false, false, false, false, false, false, false, false, false, false, false, false, false, false, false, false, false, false, false, false, false, false, false, false, false, false, false, false, false, false, false, false, false, false, false, false]"
      - "decl f6: <10>"
      - "  retn aleo1qnr4dkkvkgfqph0vzc3y6z2eu975wnpz2925ntjccd5cfqxtyu8sta57j8"
      - "decl f7: <11>"
      - "  retn [0, 0, 0, 0, 0, 0, 0, 0, 0, 0, 0, 0, 0, 0, 0, 0, 0, 0, 0, 0, 0, 0, 0, 0, 0, 0, 0, 0, 0, 0, 0, 0]"
      - "decl f8: <12>"
      - "  retn aleo1qnr4dkkvkgfqph0vzc3y6z2eu975wnpz2925ntjccd5cfqxtyu8sta57j8"
      - "decl f9: <13>"
      - "  retn [false]"
      - "decl f10: <14>"
      - "  retn false"
      - "decl f11: <15>"
      - "  retn [0]"
      - "decl f12: <16>"
      - "  retn false"
      - "decl f13: <17>"
      - "  retn [false]"
      - "decl f14: <18>"
      - "  retn false"
      - "decl f15: <19>"
      - "  retn [0]"
      - "decl f16: <20>"
      - "  retn false"
      - "decl f17: <21>"
      - "  retn [false, false, false, false, false, false, false, false, false, false, false, false, false, false, false, false, false, false, false, false, false, false, false, false, false, false, false, false, false, false, false, false, false, false, false, false, false, false, false, false, false, false, false, false, false, false, false, false, false, false, false, false, false, false, false, false, false, false, false, false, false, false, false, false, false, false, false, false, false, false, false, false, false, false, false, false, false, false, false, false, false, false, false, false, false, false, false, false, false, false, false, false, false, false, false, false, false, false, false, false, false, false, false, false, false, false, false, false, false, false, false, false, false, false, false, false, false, false, false, false, false, false, false, false, false, false, false, false, false, false, false, false, false, false, false, false, false, false, false, false, false, false, false, false, false, false, false, false, false, false, false, false, false, false, false, false, false, false, false, false, false, false, false, false, false, false, false, false, false, false, false, false, false, false, false, false, false, false, false, false, false, false, false, false, false, false, false, false, false, false, false, false, false, false, false, false, false, false, false, false, false, false, false, false, false, false, false, false, false, false, false, false, false, false, false, false, false, false, false, false, false, false, false, false, false, false, false, false, false, false, false, false, false, false, false, false, false, false, false, false, false, false, false, false, false, false, false, false, false, false, false, false, false]"
      - "decl f18: <22>"
      - "  retn 'a'"
      - "decl f19: <23>"
      - "  retn [0, 0, 0, 0, 0, 0, 0, 0, 0, 0, 0, 0, 0, 0, 0, 0, 0, 0, 0, 0, 0, 0, 0, 0, 0, 0, 0, 0, 0, 0, 0, 0]"
      - "decl f20: <24>"
      - "  retn 'a'"
      - "decl f21: <25>"
      - "  retn [false, false, false, false, false, false, false, false, false, false, false, false, false, false, false, false, false, false, false, false, false, false, false, false, false, false, false, false, false, false, false, false, false, false, false, false, false, false, false, false, false, false, false, false, false, false, false, false, false, false, false, false, false, false, false, false, false, false, false, false, false, false, false, false, false, false, false, false, false, false, false, false, false, false, false, false, false, false, false, false, false, false, false, false, false, false, false, false, false, false, false, false, false, false, false, false, false, false, false, false, false, false, false, false, false, false, false, false, false, false, false, false, false, false, false, false, false, false, false, false, false, false, false, false, false, false, false, false, false, false, false, false, false, false, false, false, false, false, false, false, false, false, false, false, false, false, false, false, false, false, false, false, false, false, false, false, false, false, false, false, false, false, false, false, false, false, false, false, false, false, false, false, false, false, false, false, false, false, false, false, false, false, false, false, false, false, false, false, false, false, false, false, false, false, false, false, false, false, false, false, false, false, false, false, false, false, false, false, false, false, false, false, false, false, false, false, false, false, false, false, false, false, false, false, false, false, false, false, false, false, false, false, false, false, false, false, false, false, false, false, false, false, false, false, false, false, false, false, false, false, false, false, false]"
      - "decl f22: <26>"
      - "  retn 'a'"
      - "decl f23: <27>"
      - "  retn [0, 0, 0, 0, 0, 0, 0, 0, 0, 0, 0, 0, 0, 0, 0, 0, 0, 0, 0, 0, 0, 0, 0, 0, 0, 0, 0, 0, 0, 0, 0, 0]"
      - "decl f24: <28>"
      - "  retn 'a'"
      - "decl f25: <29>"
      - "  retn [false, false, false, false, false, false, false, false, false, false, false, false, false, false, false, false, false, false, false, false, false, false, false, false, false, false, false, false, false, false, false, false, false, false, false, false, false, false, false, false, false, false, false, false, false, false, false, false, false, false, false, false, false, false, false, false, false, false, false, false, false, false, false, false, false, false, false, false, false, false, false, false, false, false, false, false, false, false, false, false, false, false, false, false, false, false, false, false, false, false, false, false, false, false, false, false, false, false, false, false, false, false, false, false, false, false, false, false, false, false, false, false, false, false, false, false, false, false, false, false, false, false, false, false, false, false, false, false, false, false, false, false, false, false, false, false, false, false, false, false, false, false, false, false, false, false, false, false, false, false, false, false, false, false, false, false, false, false, false, false, false, false, false, false, false, false, false, false, false, false, false, false, false, false, false, false, false, false, false, false, false, false, false, false, false, false, false, false, false, false, false, false, false, false, false, false, false, false, false, false, false, false, false, false, false, false, false, false, false, false, false, false, false, false, false, false, false, false, false, false, false, false, false, false, false, false, false, false, false, false, false, false, false, false, false, false, false, false, false, false, false, false, false, false, false, false, false, false, false, false, false, false, false]"
      - "decl f26: <30>"
      - "  retn []"
      - "decl f27: <31>"
      - "  retn [0, 0, 0, 0, 0, 0, 0, 0, 0, 0, 0, 0, 0, 0, 0, 0, 0, 0, 0, 0, 0, 0, 0, 0, 0, 0, 0, 0, 0, 0, 0, 0]"
      - "decl f28: <32>"
      - "  retn []"
      - "decl f29: <33>"
      - "  retn [false, false, false, false, false, false, false, false, false, false, false, false, false, false, false, false, false, false, false, false, false, false, false, false, false, false, false, false, false, false, false, false, false, false, false, false, false, false, false, false, false, false, false, false, false, false, false, false, false, false, false, false, false, false, false, false, false, false, false, false, false, false, false, false, false, false, false, false, false, false, false, false, false, false, false, false, false, false, false, false, false, false, false, false, false, false, false, false, false, false, false, false, false, false, false, false, false, false, false, false, false, false, false, false, false, false, false, false, false, false, false, false, false, false, false, false, false, false, false, false, false, false, false, false, false, false, false, false, false, false, false, false, false, false, false, false, false, false, false, false, false, false, false, false, false, false, false, false, false, false, false, false, false, false, false, false, false, false, false, false, false, false, false, false, false, false, false, false, false, false, false, false, false, false, false, false, false, false, false, false, false, false, false, false, false, false, false, false, false, false, false, false, false, false, false, false, false, false, false, false, false, false, false, false, false, false, false, false, false, false, false, false, false, false, false, false, false, false, false, false, false, false, false, false, false, false, false, false, false, false, false, false, false, false, false, false, false, false, false, false, false, false, false, false, false, false, false, false, false, false, false, false, false]"
      - "decl f30: <34>"
      - "  retn []"
      - "decl f31: <35>"
      - "  retn [0, 0, 0, 0, 0, 0, 0, 0, 0, 0, 0, 0, 0, 0, 0, 0, 0, 0, 0, 0, 0, 0, 0, 0, 0, 0, 0, 0, 0, 0, 0, 0]"
      - "decl f32: <36>"
      - "  retn []"
      - "decl f33: <37>"
      - "  retn [false, false, false, false, false, false, false, false, false, false, false, false, false, false, false, false, false, false, false, false, false, false, false, false, false, false, false, false, false, false, false, false, false, false, false, false, false, false, false, false, false, false, false, false, false, false, false, false, false, false, false, false, false, false, false, false, false, false, false, false, false, false, false, false, false, false, false, false, false, false, false, false, false, false, false, false, false, false, false, false, false, false, false, false, false, false, false, false, false, false, false, false, false, false, false, false, false, false, false, false, false, false, false, false, false, false, false, false, false, false, false, false, false, false, false, false, false, false, false, false, false, false, false, false, false, false, false, false, false, false, false, false, false, false, false, false, false, false, false, false, false, false, false, false, false, false, false, false, false, false, false, false, false, false, false, false, false, false, false, false, false, false, false, false, false, false, false, false, false, false, false, false, false, false, false, false, false, false, false, false, false, false, false, false, false, false, false, false, false, false, false, false, false, false, false, false, false, false, false, false, false, false, false, false, false, false, false, false, false, false, false, false, false, false, false, false, false, false, false, false, false, false, false, false, false, false, false, false, false, false, false, false, false, false, false, false, false, false, false, false, false, false, false, false, false, false, false, false, false, false, false, false, false, false, false, false, false, false, false, false, false, false, false, false, false, false, false, false, false, false, false, false, false, false, false, false, false, false, false, false, false, false, false, false, false, false, false, false, false, false, false, false, false, false, false, false, false, false, false, false, false, false, false, false, false, false, false, false, false, false, false, false, false, false, false, false, false, false, false, false, false, false, false, false, false, false, false, false, false, false, false, false, false, false, false, false, false, false, false, false, false, false, false, false, false, false, false, false, false, false, false, false, false, false, false, false, false, false, false, false, false, false, false, false, false, false, false, false, false, false, false, false, false, false, false, false, false, false, false, false, false, false, false, false, false, false, false, false, false, false, false, false, false, false, false, false, false, false, false, false, false, false, false, false, false, false, false, false, false, false, false, false, false, false, false, false, false, false, false, false, false, false, false, false, false, false, false, false, false, false, false, false, false, false, false, false, false, false, false, false, false, false, false, false, false, false, false, false, false, false, false, false, false, false, false, false, false, false, false, false, false, false, false, false, false, false, false, false, false, false, false, false, false, false, false, false, false, false, false, false, false, false, false, false, false, false, false, false, false, false, false, false, false, false, false, false, false, false, false, false, false, false, false, false, false, false]"
      - "decl f34: <38>"
      - "  retn []group"
      - "decl f35: <39>"
      - "  retn [0, 0, 0, 0, 0, 0, 0, 0, 0, 0, 0, 0, 0, 0, 0, 0, 0, 0, 0, 0, 0, 0, 0, 0, 0, 0, 0, 0, 0, 0, 0, 0, 0, 0, 0, 0, 0, 0, 0, 0, 0, 0, 0, 0, 0, 0, 0, 0, 0, 0, 0, 0, 0, 0, 0, 0, 0, 0, 0, 0, 0, 0, 0, 0]"
      - "decl f36: <40>"
      - "  retn []group"
      - "decl f37: <41>"
      - "  retn [false, false, false, false, false, false, false, false, false, false, false, false, false, false, false, false, false, false, false, false, false, false, false, false, false, false, false, false, false, false, false, false, false, false, false, false, false, false, false, false, false, false, false, false, false, false, false, false, false, false, false, false, false, false, false, false, false, false, false, false, false, false, false, false, false, false, false, false, false, false, false, false, false, false, false, false, false, false, false, false, false, false, false, false, false, false, false, false, false, false, false, false, false, false, false, false, false, false, false, false, false, false, false, false, false, false, false, false, false, false, false, false, false, false, false, false, false, false, false, false, false, false, false, false, false, false, false, false, false, false, false, false, false, false, false, false, false, false, false, false, false, false, false, false, false, false, false, false, false, false, false, false, false, false, false, false, false, false, false, false, false, false, false, false, false, false, false, false, false, false, false, false, false, false, false, false, false, false, false, false, false, false, false, false, false, false, false, false, false, false, false, false, false, false, false, false, false, false, false, false, false, false, false, false, false, false, false, false, false, false, false, false, false, false, false, false, false, false, false, false, false, false, false, false, false, false, false, false, false, false, false, false, false, false, false, false, false, false, false, false, false, false, false, false, false, false, false, false, false, false, false, false, false, false, false, false, false, false, false, false, false, false, false, false, false, false, false, false, false, false, false, false, false, false, false, false, false, false, false, false, false, false, false, false, false, false, false, false, false, false, false, false, false, false, false, false, false, false, false, false, false, false, false, false, false, false, false, false, false, false, false, false, false, false, false, false, false, false, false, false, false, false, false, false, false, false, false, false, false, false, false, false, false, false, false, false, false, false, false, false, false, false, false, false, false, false, false, false, false, false, false, false, false, false, false, false, false, false, false, false, false, false, false, false, false, false, false, false, false, false, false, false, false, false, false, false, false, false, false, false, false, false, false, false, false, false, false, false, false, false, false, false, false, false, false, false, false, false, false, false, false, false, false, false, false, false, false, false, false, false, false, false, false, false, false, false, false, false, false, false, false, false, false, false, false, false, false, false, false, false, false, false, false, false, false, false, false, false, false, false, false, false, false, false, false, false, false, false, false, false, false, false, false, false, false, false, false, false, false, false, false, false, false, false, false, false, false, false, false, false, false, false, false, false, false, false, false, false, false, false, false, false, false, false, false, false, false, false, false, false, false, false, false, false, false, false, false, false, false, false, false, false, false, false, false, false]"
      - "decl f38: <42>"
      - "  retn []group"
      - "decl f39: <43>"
      - "  retn [0, 0, 0, 0, 0, 0, 0, 0, 0, 0, 0, 0, 0, 0, 0, 0, 0, 0, 0, 0, 0, 0, 0, 0, 0, 0, 0, 0, 0, 0, 0, 0, 0, 0, 0, 0, 0, 0, 0, 0, 0, 0, 0, 0, 0, 0, 0, 0, 0, 0, 0, 0, 0, 0, 0, 0, 0, 0, 0, 0, 0, 0, 0, 0]"
      - "decl f40: <44>"
      - "  retn []group"
      - "decl f41: <45>"
      - "  retn [false, false, false, false, false, false, false, false]"
      - "decl f42: <46>"
      - "  retn 0"
      - "decl f43: <47>"
      - "  retn [0]"
      - "decl f44: <48>"
      - "  retn 0"
      - "decl f45: <49>"
      - "  retn [false, false, false, false, false, false, false, false]"
      - "decl f46: <50>"
      - "  retn 0"
      - "decl f47: <51>"
      - "  retn [0]"
      - "decl f48: <52>"
      - "  retn 0"
      - "decl f49: <53>"
      - "  retn [false, false, false, false, false, false, false, false, false, false, false, false, false, false, false, false]"
      - "decl f50: <54>"
      - "  retn 0"
      - "decl f51: <55>"
      - "  retn [0, 0]"
      - "decl f52: <56>"
      - "  retn 0"
      - "decl f53: <57>"
      - "  retn [false, false, false, false, false, false, false, false, false, false, false, false, false, false, false, false]"
      - "decl f54: <58>"
      - "  retn 0"
      - "decl f55: <59>"
      - "  retn [0, 0]"
      - "decl f56: <60>"
      - "  retn 0"
      - "decl f57: <61>"
      - "  retn [false, false, false, false, false, false, false, false, false, false, false, false, false, false, false, false, false, false, false, false, false, false, false, false, false, false, false, false, false, false, false, false]"
      - "decl f58: <62>"
      - "  retn 0"
      - "decl f59: <63>"
      - "  retn [0, 0, 0, 0]"
      - "decl f60: <64>"
      - "  retn 0"
      - "decl f61: <65>"
      - "  retn [false, false, false, false, false, false, false, false, false, false, false, false, false, false, false, false, false, false, false, false, false, false, false, false, false, false, false, false, false, false, false, false]"
      - "decl f62: <66>"
      - "  retn 0"
      - "decl f63: <67>"
      - "  retn [0, 0, 0, 0]"
      - "decl f64: <68>"
      - "  retn 0"
      - "decl f65: <69>"
      - "  retn [false, false, false, false, false, false, false, false, false, false, false, false, false, false, false, false, false, false, false, false, false, false, false, false, false, false, false, false, false, false, false, false, false, false, false, false, false, false, false, false, false, false, false, false, false, false, false, false, false, false, false, false, false, false, false, false, false, false, false, false, false, false, false, false]"
      - "decl f66: <70>"
      - "  retn 0"
      - "decl f67: <71>"
      - "  retn [0, 0, 0, 0, 0, 0, 0, 0]"
      - "decl f68: <72>"
      - "  retn 0"
      - "decl f69: <73>"
      - "  retn [false, false, false, false, false, false, false, false, false, false, false, false, false, false, false, false, false, false, false, false, false, false, false, false, false, false, false, false, false, false, false, false, false, false, false, false, false, false, false, false, false, false, false, false, false, false, false, false, false, false, false, false, false, false, false, false, false, false, false, false, false, false, false, false]"
      - "decl f70: <74>"
      - "  retn 0"
      - "decl f71: <75>"
      - "  retn [0, 0, 0, 0, 0, 0, 0, 0]"
      - "decl f72: <76>"
      - "  retn 0"
      - "decl f73: <77>"
      - "  retn [false, false, false, false, false, false, false, false, false, false, false, false, false, false, false, false, false, false, false, false, false, false, false, false, false, false, false, false, false, false, false, false, false, false, false, false, false, false, false, false, false, false, false, false, false, false, false, false, false, false, false, false, false, false, false, false, false, false, false, false, false, false, false, false, false, false, false, false, false, false, false, false, false, false, false, false, false, false, false, false, false, false, false, false, false, false, false, false, false, false, false, false, false, false, false, false, false, false, false, false, false, false, false, false, false, false, false, false, false, false, false, false, false, false, false, false, false, false, false, false, false, false, false, false, false, false, false, false]"
      - "decl f74: <78>"
      - "  retn 0"
      - "decl f75: <79>"
      - "  retn [0, 0, 0, 0, 0, 0, 0, 0, 0, 0, 0, 0, 0, 0, 0, 0]"
      - "decl f76: <80>"
      - "  retn 0"
      - "decl f77: <81>"
      - "  retn [false, false, false, false, false, false, false, false, false, false, false, false, false, false, false, false, false, false, false, false, false, false, false, false, false, false, false, false, false, false, false, false, false, false, false, false, false, false, false, false, false, false, false, false, false, false, false, false, false, false, false, false, false, false, false, false, false, false, false, false, false, false, false, false, false, false, false, false, false, false, false, false, false, false, false, false, false, false, false, false, false, false, false, false, false, false, false, false, false, false, false, false, false, false, false, false, false, false, false, false, false, false, false, false, false, false, false, false, false, false, false, false, false, false, false, false, false, false, false, false, false, false, false, false, false, false, false, false]"
      - "decl f78: <82>"
      - "  retn 0"
      - "decl f79: <83>"
      - "  retn [0, 0, 0, 0, 0, 0, 0, 0, 0, 0, 0, 0, 0, 0, 0, 0]"
      - "decl f80: <84>"
      - "  retn 0"
      - "decl f81: <85>"
      - "  retn [false, false, false, false, false, false, false, false]"
      - "decl f82: <86>"
      - "  retn 0"
      - "decl f83: <87>"
      - "  retn [0]"
      - "decl f84: <88>"
      - "  retn 0"
      - "decl f85: <89>"
      - "  retn [false, false, false, false, false, false, false, false]"
      - "decl f86: <90>"
      - "  retn 0"
      - "decl f87: <91>"
      - "  retn [0]"
      - "decl f88: <92>"
      - "  retn 0"
      - "decl f89: <93>"
      - "  retn [false, false, false, false, false, false, false, false, false, false, false, false, false, false, false, false]"
      - "decl f90: <94>"
      - "  retn 0"
      - "decl f91: <95>"
      - "  retn [0, 0]"
      - "decl f92: <96>"
      - "  retn 0"
      - "decl f93: <97>"
      - "  retn [false, false, false, false, false, false, false, false, false, false, false, false, false, false, false, false]"
      - "decl f94: <98>"
      - "  retn 0"
      - "decl f95: <99>"
      - "  retn [0, 0]"
      - "decl f96: <100>"
      - "  retn 0"
      - "decl f97: <101>"
      - "  retn [false, false, false, false, false, false, false, false, false, false, false, false, false, false, false, false, false, false, false, false, false, false, false, false, false, false, false, false, false, false, false, false]"
      - "decl f98: <102>"
      - "  retn 0"
      - "decl f99: <103>"
      - "  retn [0, 0, 0, 0]"
      - "decl f100: <104>"
      - "  retn 0"
      - "decl f101: <105>"
      - "  retn [false, false, false, false, false, false, false, false, false, false, false, false, false, false, false, false, false, false, false, false, false, false, false, false, false, false, false, false, false, false, false, false]"
      - "decl f102: <106>"
      - "  retn 0"
      - "decl f103: <107>"
      - "  retn [0, 0, 0, 0]"
      - "decl f104: <108>"
      - "  retn 0"
      - "decl f105: <109>"
      - "  retn [false, false, false, false, false, false, false, false, false, false, false, false, false, false, false, false, false, false, false, false, false, false, false, false, false, false, false, false, false, false, false, false, false, false, false, false, false, false, false, false, false, false, false, false, false, false, false, false, false, false, false, false, false, false, false, false, false, false, false, false, false, false, false, false]"
      - "decl f106: <110>"
      - "  retn 0"
      - "decl f107: <111>"
      - "  retn [0, 0, 0, 0, 0, 0, 0, 0]"
      - "decl f108: <112>"
      - "  retn 0"
      - "decl f109: <113>"
      - "  retn [false, false, false, false, false, false, false, false, false, false, false, false, false, false, false, false, false, false, false, false, false, false, false, false, false, false, false, false, false, false, false, false, false, false, false, false, false, false, false, false, false, false, false, false, false, false, false, false, false, false, false, false, false, false, false, false, false, false, false, false, false, false, false, false]"
      - "decl f110: <114>"
      - "  retn 0"
      - "decl f111: <115>"
      - "  retn [0, 0, 0, 0, 0, 0, 0, 0]"
      - "decl f112: <116>"
      - "  retn 0"
      - "decl f113: <117>"
      - "  retn [false, false, false, false, false, false, false, false, false, false, false, false, false, false, false, false, false, false, false, false, false, false, false, false, false, false, false, false, false, false, false, false, false, false, false, false, false, false, false, false, false, false, false, false, false, false, false, false, false, false, false, false, false, false, false, false, false, false, false, false, false, false, false, false, false, false, false, false, false, false, false, false, false, false, false, false, false, false, false, false, false, false, false, false, false, false, false, false, false, false, false, false, false, false, false, false, false, false, false, false, false, false, false, false, false, false, false, false, false, false, false, false, false, false, false, false, false, false, false, false, false, false, false, false, false, false, false, false]"
      - "decl f114: <118>"
      - "  retn 0"
      - "decl f115: <119>"
      - "  retn [0, 0, 0, 0, 0, 0, 0, 0, 0, 0, 0, 0, 0, 0, 0, 0]"
      - "decl f116: <120>"
      - "  retn 0"
      - "decl f117: <121>"
      - "  retn [false, false, false, false, false, false, false, false, false, false, false, false, false, false, false, false, false, false, false, false, false, false, false, false, false, false, false, false, false, false, false, false, false, false, false, false, false, false, false, false, false, false, false, false, false, false, false, false, false, false, false, false, false, false, false, false, false, false, false, false, false, false, false, false, false, false, false, false, false, false, false, false, false, false, false, false, false, false, false, false, false, false, false, false, false, false, false, false, false, false, false, false, false, false, false, false, false, false, false, false, false, false, false, false, false, false, false, false, false, false, false, false, false, false, false, false, false, false, false, false, false, false, false, false, false, false, false, false]"
      - "decl f118: <122>"
      - "  retn 0"
      - "decl f119: <123>"
      - "  retn [0, 0, 0, 0, 0, 0, 0, 0, 0, 0, 0, 0, 0, 0, 0, 0]"
      - "decl f120: <124>"
      - "  retn 0"
      - ""
    output:
      - input_file: input/false_false.in
        output:
          registers:
            x:
              type: bool
              value: "false"
      - input_file: input/false_true.in
        output:
          registers:
            x:
              type: bool
              value: "true"
      - input_file: input/true_false.in
        output:
          registers:
            x:
              type: bool
              value: "true"
      - input_file: input/true_true.in
        output:
          registers:
            x:
              type: bool
              value: "true"
<<<<<<< HEAD
    initial_ast: dfc8015e63360c58850ea4ade6699ce3f14f55eb3c18335dcfe8a28b56ccbc9f
    imports_resolved_ast: bb0acef7c203bd122aa70d4a7ce6c679e341a8e4ccd2a6edfa9d3a775a3ad4be
    canonicalized_ast: bb0acef7c203bd122aa70d4a7ce6c679e341a8e4ccd2a6edfa9d3a775a3ad4be
    type_inferenced_ast: f12703b03d64cfc50726980ddbd43dab2daf7e9addd237dbaeb4d3c87f4640b3
=======
    initial_ast: 132f88eebde661cc9a4d833ce5ab3f67791e64c6b57166ef405abb302bc20be3
    imports_resolved_ast: 50b23098f81edaaedc1c63f5b1d543e11487f5e4eb5bae281f433d9c89ffc1e7
    canonicalized_ast: 50b23098f81edaaedc1c63f5b1d543e11487f5e4eb5bae281f433d9c89ffc1e7
    type_inferenced_ast: 0a3dd8f84f6adfa8cd47eb5f557c435f95f334e14292dbf01ea32e2d2f68f2b5
>>>>>>> d621ee72
<|MERGE_RESOLUTION|>--- conflicted
+++ resolved
@@ -280,14 +280,7 @@
             x:
               type: bool
               value: "true"
-<<<<<<< HEAD
-    initial_ast: dfc8015e63360c58850ea4ade6699ce3f14f55eb3c18335dcfe8a28b56ccbc9f
-    imports_resolved_ast: bb0acef7c203bd122aa70d4a7ce6c679e341a8e4ccd2a6edfa9d3a775a3ad4be
-    canonicalized_ast: bb0acef7c203bd122aa70d4a7ce6c679e341a8e4ccd2a6edfa9d3a775a3ad4be
-    type_inferenced_ast: f12703b03d64cfc50726980ddbd43dab2daf7e9addd237dbaeb4d3c87f4640b3
-=======
-    initial_ast: 132f88eebde661cc9a4d833ce5ab3f67791e64c6b57166ef405abb302bc20be3
-    imports_resolved_ast: 50b23098f81edaaedc1c63f5b1d543e11487f5e4eb5bae281f433d9c89ffc1e7
-    canonicalized_ast: 50b23098f81edaaedc1c63f5b1d543e11487f5e4eb5bae281f433d9c89ffc1e7
-    type_inferenced_ast: 0a3dd8f84f6adfa8cd47eb5f557c435f95f334e14292dbf01ea32e2d2f68f2b5
->>>>>>> d621ee72
+    initial_ast: cd7e919c3e5277e0204462804703959d4e011926597b1c0ac5b8fd102006b01e
+    imports_resolved_ast: a53efaadfe440c4f7ab8f2e647e3cd0ee0aa162c6fb6a18b391460e4e3558324
+    canonicalized_ast: a53efaadfe440c4f7ab8f2e647e3cd0ee0aa162c6fb6a18b391460e4e3558324
+    type_inferenced_ast: 98a15e32107d6eacfa068788ab66af7c3698a71c002c345a9d86892a95a4cca1