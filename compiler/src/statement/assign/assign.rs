// Copyright (C) 2019-2020 Aleo Systems Inc.
// This file is part of the Leo library.

// The Leo library is free software: you can redistribute it and/or modify
// it under the terms of the GNU General Public License as published by
// the Free Software Foundation, either version 3 of the License, or
// (at your option) any later version.

// The Leo library is distributed in the hope that it will be useful,
// but WITHOUT ANY WARRANTY; without even the implied warranty of
// MERCHANTABILITY or FITNESS FOR A PARTICULAR PURPOSE. See the
// GNU General Public License for more details.

// You should have received a copy of the GNU General Public License
// along with the Leo library. If not, see <https://www.gnu.org/licenses/>.

//! Enforces an assign statement in a compiled Leo program.

use crate::{
    assignee::resolve_assignee,
    errors::StatementError,
    new_scope,
    program::ConstrainedProgram,
    value::ConstrainedValue,
    GroupType,
};
use leo_ast::{Assignee, AssigneeAccess, Expression, Span};

use snarkos_models::{
    curves::{Field, PrimeField},
    gadgets::{
        r1cs::ConstraintSystem,
        utilities::{boolean::Boolean, select::CondSelectGadget},
    },
};

impl<F: Field + PrimeField, G: GroupType<F>> ConstrainedProgram<F, G> {
    #[allow(clippy::too_many_arguments)]
    pub fn enforce_assign_statement<CS: ConstraintSystem<F>>(
        &mut self,
        cs: &mut CS,
        file_scope: &str,
        function_scope: &str,
        declared_circuit_reference: &str,
<<<<<<< HEAD
        indicator: &Boolean,
=======
        mut_self: bool,
        indicator: Option<Boolean>,
>>>>>>> f1bd5399
        assignee: Assignee,
        expression: Expression,
        span: &Span,
    ) -> Result<(), StatementError> {
        // Get the name of the variable we are assigning to
        let variable_name = resolve_assignee(function_scope.to_string(), assignee.clone());

        // Evaluate new value
        let mut new_value = self.enforce_expression(cs, file_scope, function_scope, None, expression)?;

        // Mutate the old value into the new value
        if assignee.accesses.is_empty() {
            let old_value = self.get_mutable_assignee(&variable_name, span)?;

            new_value.resolve_type(Some(old_value.to_type(&span)?), span)?;

            let selected_value = ConstrainedValue::conditionally_select(
                cs.ns(|| format!("select {} {}:{}", new_value, span.line, span.start)),
                indicator,
                &new_value,
                old_value,
            )
            .map_err(|_| StatementError::select_fail(new_value.to_string(), old_value.to_string(), span.to_owned()))?;

            *old_value = selected_value;

            Ok(())
        } else {
            match assignee.accesses[0].clone() {
                AssigneeAccess::Array(range_or_expression) => self.assign_array(
                    cs,
                    file_scope,
                    function_scope,
                    indicator,
                    &variable_name,
                    range_or_expression,
                    new_value,
                    span,
                ),
                AssigneeAccess::Tuple(index, span) => {
                    self.assign_tuple(cs, indicator, &variable_name, index, new_value, &span)
                }
                AssigneeAccess::Member(identifier) => {
                    // Mutate a circuit variable using the self keyword.
                    if assignee.identifier.is_self() && mut_self {
                        let self_circuit_variable_name = new_scope(&assignee.identifier.name, &identifier.name);
                        let self_variable_name = new_scope(file_scope, &self_circuit_variable_name);
                        let value = self.mutate_circuit_variable(
                            cs,
                            indicator,
                            declared_circuit_reference,
                            identifier,
                            new_value,
                            span,
                        )?;

                        self.store(self_variable_name, value);
                    } else {
                        let _value =
                            self.mutate_circuit_variable(cs, indicator, &variable_name, identifier, new_value, span)?;
                    }

                    Ok(())
                }
            }
        }
    }
}<|MERGE_RESOLUTION|>--- conflicted
+++ resolved
@@ -42,12 +42,8 @@
         file_scope: &str,
         function_scope: &str,
         declared_circuit_reference: &str,
-<<<<<<< HEAD
         indicator: &Boolean,
-=======
         mut_self: bool,
-        indicator: Option<Boolean>,
->>>>>>> f1bd5399
         assignee: Assignee,
         expression: Expression,
         span: &Span,
