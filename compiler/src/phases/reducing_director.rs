// Copyright (C) 2019-2021 Aleo Systems Inc.
// This file is part of the Leo library.

// The Leo library is free software: you can redistribute it and/or modify
// it under the terms of the GNU General Public License as published by
// the Free Software Foundation, either version 3 of the License, or
// (at your option) any later version.

// The Leo library is distributed in the hope that it will be useful,
// but WITHOUT ANY WARRANTY; without even the implied warranty of
// MERCHANTABILITY or FITNESS FOR A PARTICULAR PURPOSE. See the
// GNU General Public License for more details.

// You should have received a copy of the GNU General Public License
// along with the Leo library. If not, see <https://www.gnu.org/licenses/>.

//! Compiles a Leo program from a file path.

use indexmap::IndexMap;
use leo_asg::{
    ArrayAccessExpression as AsgArrayAccessExpression, ArrayInitExpression as AsgArrayInitExpression,
    ArrayInlineExpression as AsgArrayInlineExpression, ArrayRangeAccessExpression as AsgArrayRangeAccessExpression,
    AssignAccess as AsgAssignAccess, AssignStatement as AsgAssignStatement, BinaryExpression as AsgBinaryExpression,
    BlockStatement as AsgBlockStatement, CallExpression as AsgCallExpression, CastExpression as AsgCastExpression,
    CharValue as AsgCharValue, Circuit as AsgCircuit, CircuitAccessExpression as AsgCircuitAccessExpression,
    CircuitInitExpression as AsgCircuitInitExpression, CircuitMember as AsgCircuitMember,
    ConditionalStatement as AsgConditionalStatement, ConsoleFunction as AsgConsoleFunction,
    ConsoleStatement as AsgConsoleStatement, ConstValue, Constant as AsgConstant,
    DefinitionStatement as AsgDefinitionStatement, Expression as AsgExpression,
    ExpressionStatement as AsgExpressionStatement, Function as AsgFunction, GroupValue as AsgGroupValue,
    IterationStatement as AsgIterationStatement, ReturnStatement as AsgReturnStatement, Statement as AsgStatement,
    TernaryExpression as AsgTernaryExpression, TupleAccessExpression as AsgTupleAccessExpression,
    TupleInitExpression as AsgTupleInitExpression, Type as AsgType, UnaryExpression as AsgUnaryExpression,
    VariableRef as AsgVariableRef,
};
use leo_ast::{
    ArrayAccessExpression as AstArrayAccessExpression, ArrayDimensions, ArrayInitExpression as AstArrayInitExpression,
    ArrayInlineExpression as AstArrayInlineExpression, ArrayRangeAccessExpression as AstArrayRangeAccessExpression,
    AssignStatement as AstAssignStatement, Assignee, AssigneeAccess as AstAssignAccess,
    BinaryExpression as AstBinaryExpression, Block as AstBlockStatement, CallExpression as AstCallExpression,
    CastExpression as AstCastExpression, Char, CharValue as AstCharValue, Circuit as AstCircuit,
    CircuitImpliedVariableDefinition, CircuitInitExpression as AstCircuitInitExpression,
    CircuitMember as AstCircuitMember, CircuitMemberAccessExpression, CircuitStaticFunctionAccessExpression,
    ConditionalStatement as AstConditionalStatement, ConsoleArgs as AstConsoleArgs,
    ConsoleFunction as AstConsoleFunction, ConsoleStatement as AstConsoleStatement,
    DefinitionStatement as AstDefinitionStatement, Expression as AstExpression,
    ExpressionStatement as AstExpressionStatement, Function as AstFunction, GroupTuple, GroupValue as AstGroupValue,
    IterationStatement as AstIterationStatement, PositiveNumber, ReconstructingReducer,
    ReturnStatement as AstReturnStatement, SpreadOrExpression, Statement as AstStatement,
    TernaryExpression as AstTernaryExpression, TupleAccessExpression as AstTupleAccessExpression,
    TupleInitExpression as AstTupleInitExpression, Type as AstType, UnaryExpression as AstUnaryExpression,
    ValueExpression,
};
use leo_errors::{AstError, Result, Span};
use tendril::StrTendril;

pub trait CombinerOptions {
    fn type_inference_enabled(&self) -> bool {
        false
    }
}

pub struct CombineAstAsgDirector<R: ReconstructingReducer, O: CombinerOptions> {
    ast_reducer: R,
    options: O,
}

impl<R: ReconstructingReducer, O: CombinerOptions> CombineAstAsgDirector<R, O> {
    pub fn new(ast_reducer: R, options: O) -> Self {
        Self { ast_reducer, options }
    }

    pub fn reduce_type(&mut self, ast: &AstType, asg: &AsgType, span: &Span) -> Result<AstType> {
        let new = match (ast, asg) {
            (AstType::Array(ast_type, ast_dimensions), AsgType::Array(asg_type, asg_dimensions)) => {
                if self.options.type_inference_enabled() {
                    AstType::Array(
                        Box::new(self.reduce_type(ast_type, asg_type, span)?),
                        ArrayDimensions(vec![PositiveNumber {
                            value: StrTendril::from(format!("{}", asg_dimensions)),
                        }]),
                    )
                } else {
                    AstType::Array(
                        Box::new(self.reduce_type(ast_type, asg_type, span)?),
                        ast_dimensions.clone(),
                    )
                }
            }
            (AstType::Tuple(ast_types), AsgType::Tuple(asg_types)) => {
                let mut reduced_types = vec![];
                for (ast_type, asg_type) in ast_types.iter().zip(asg_types) {
                    reduced_types.push(self.reduce_type(ast_type, asg_type, span)?);
                }

                AstType::Tuple(reduced_types)
            }
            _ => ast.clone(),
        };

        self.ast_reducer.reduce_type(ast, new, span)
    }

    pub fn reduce_expression(&mut self, ast: &AstExpression, asg: &AsgExpression) -> Result<AstExpression> {
        let new = match (ast, asg) {
            (AstExpression::Value(value), AsgExpression::Constant(const_)) => self.reduce_value(value, const_)?,
            (AstExpression::Binary(ast), AsgExpression::Binary(asg)) => {
                AstExpression::Binary(self.reduce_binary(ast, asg)?)
            }
            (AstExpression::Unary(ast), AsgExpression::Unary(asg)) => {
                AstExpression::Unary(self.reduce_unary(ast, asg)?)
            }
            (AstExpression::Ternary(ast), AsgExpression::Ternary(asg)) => {
                AstExpression::Ternary(self.reduce_ternary(ast, asg)?)
            }
            (AstExpression::Cast(ast), AsgExpression::Cast(asg)) => AstExpression::Cast(self.reduce_cast(ast, asg)?),

            (AstExpression::ArrayInline(ast), AsgExpression::ArrayInline(asg)) => {
                AstExpression::ArrayInline(self.reduce_array_inline(ast, asg)?)
            }
            (AstExpression::ArrayInit(ast), AsgExpression::ArrayInit(asg)) => {
                AstExpression::ArrayInit(self.reduce_array_init(ast, asg)?)
            }
            (AstExpression::ArrayAccess(ast), AsgExpression::ArrayAccess(asg)) => {
                AstExpression::ArrayAccess(self.reduce_array_access(ast, asg)?)
            }
            (AstExpression::ArrayRangeAccess(ast), AsgExpression::ArrayRangeAccess(asg)) => {
                AstExpression::ArrayRangeAccess(self.reduce_array_range_access(ast, asg)?)
            }

            (AstExpression::TupleInit(ast), AsgExpression::TupleInit(asg)) => {
                AstExpression::TupleInit(self.reduce_tuple_init(ast, asg)?)
            }
            (AstExpression::TupleAccess(ast), AsgExpression::TupleAccess(asg)) => {
                AstExpression::TupleAccess(self.reduce_tuple_access(ast, asg)?)
            }

            (AstExpression::CircuitInit(ast), AsgExpression::CircuitInit(asg)) => {
                AstExpression::CircuitInit(self.reduce_circuit_init(ast, asg)?)
            }
            (AstExpression::CircuitMemberAccess(ast), AsgExpression::CircuitAccess(asg)) => {
                AstExpression::CircuitMemberAccess(self.reduce_circuit_member_access(ast, asg)?)
            }
            (AstExpression::CircuitStaticFunctionAccess(ast), AsgExpression::CircuitAccess(asg)) => {
                AstExpression::CircuitStaticFunctionAccess(self.reduce_circuit_static_fn_access(ast, asg)?)
            }

            (AstExpression::Call(ast), AsgExpression::Call(asg)) => AstExpression::Call(self.reduce_call(ast, asg)?),
            _ => ast.clone(),
        };

        self.ast_reducer.reduce_expression(ast, new)
    }

    pub fn reduce_array_access(
        &mut self,
        ast: &AstArrayAccessExpression,
        asg: &AsgArrayAccessExpression,
    ) -> Result<AstArrayAccessExpression> {
        let array = self.reduce_expression(&ast.array, asg.array.get())?;
        let index = self.reduce_expression(&ast.index, asg.index.get())?;

        self.ast_reducer.reduce_array_access(ast, array, index)
    }

    pub fn reduce_array_init(
        &mut self,
        ast: &AstArrayInitExpression,
        asg: &AsgArrayInitExpression,
    ) -> Result<AstArrayInitExpression> {
        let element = self.reduce_expression(&ast.element, asg.element.get())?;

        self.ast_reducer.reduce_array_init(ast, element)
    }

    pub fn reduce_array_inline(
        &mut self,
        ast: &AstArrayInlineExpression,
        asg: &AsgArrayInlineExpression,
    ) -> Result<AstArrayInlineExpression> {
        let mut elements = vec![];
        for (ast_element, asg_element) in ast.elements.iter().zip(asg.elements.iter()) {
            let reduced_element = match ast_element {
                SpreadOrExpression::Expression(ast_expression) => {
                    SpreadOrExpression::Expression(self.reduce_expression(ast_expression, asg_element.0.get())?)
                }
                SpreadOrExpression::Spread(ast_expression) => {
                    SpreadOrExpression::Spread(self.reduce_expression(ast_expression, asg_element.0.get())?)
                }
            };

            elements.push(reduced_element);
        }

        self.ast_reducer.reduce_array_inline(ast, elements)
    }

    pub fn reduce_array_range_access(
        &mut self,
        ast: &AstArrayRangeAccessExpression,
        asg: &AsgArrayRangeAccessExpression,
    ) -> Result<AstArrayRangeAccessExpression> {
        let array = self.reduce_expression(&ast.array, asg.array.get())?;
        let left = match (ast.left.as_ref(), asg.left.get()) {
            (Some(ast_left), Some(asg_left)) => Some(self.reduce_expression(ast_left, asg_left)?),
            _ => None,
        };
        let right = match (ast.right.as_ref(), asg.right.get()) {
            (Some(ast_right), Some(asg_right)) => Some(self.reduce_expression(ast_right, asg_right)?),
            _ => None,
        };

        self.ast_reducer.reduce_array_range_access(ast, array, left, right)
    }

    pub fn reduce_binary(
        &mut self,
        ast: &AstBinaryExpression,
        asg: &AsgBinaryExpression,
    ) -> Result<AstBinaryExpression> {
        let left = self.reduce_expression(&ast.left, asg.left.get())?;
        let right = self.reduce_expression(&ast.right, asg.right.get())?;

        self.ast_reducer.reduce_binary(ast, left, right, ast.op.clone())
    }

    pub fn reduce_call(&mut self, ast: &AstCallExpression, asg: &AsgCallExpression) -> Result<AstCallExpression> {
        // TODO FIGURE IT OUT
        // let function = self.reduce_expression(&ast.function, asg.function.get())?;
        // let target = asg.target.get().map(|exp| self.reduce_expression())
        // Is this needed?

        let mut arguments = vec![];
        for (ast_arg, asg_arg) in ast.arguments.iter().zip(asg.arguments.iter()) {
            arguments.push(self.reduce_expression(ast_arg, asg_arg.get())?);
        }

        self.ast_reducer.reduce_call(ast, *ast.function.clone(), arguments)
    }

    pub fn reduce_cast(&mut self, ast: &AstCastExpression, asg: &AsgCastExpression) -> Result<AstCastExpression> {
        let inner = self.reduce_expression(&ast.inner, asg.inner.get())?;
        let target_type = self.reduce_type(&ast.target_type, &asg.target_type, &ast.span)?;

        self.ast_reducer.reduce_cast(ast, inner, target_type)
    }

    pub fn reduce_circuit_member_access(
        &mut self,
        ast: &CircuitMemberAccessExpression,
        _asg: &AsgCircuitAccessExpression,
    ) -> Result<CircuitMemberAccessExpression> {
        // let circuit = self.reduce_expression(&circuit_member_access.circuit)?;
        // let name = self.reduce_identifier(&circuit_member_access.name)?;
        // let target = input.target.get().map(|e| self.reduce_expression(e));

        self.ast_reducer
            .reduce_circuit_member_access(ast, *ast.circuit.clone(), ast.name.clone())
    }

    pub fn reduce_circuit_static_fn_access(
        &mut self,
        ast: &CircuitStaticFunctionAccessExpression,
        _asg: &AsgCircuitAccessExpression,
    ) -> Result<CircuitStaticFunctionAccessExpression> {
        // let circuit = self.reduce_expression(&circuit_member_access.circuit)?;
        // let name = self.reduce_identifier(&circuit_member_access.name)?;
        // let target = input.target.get().map(|e| self.reduce_expression(e));

        self.ast_reducer
            .reduce_circuit_static_fn_access(ast, *ast.circuit.clone(), ast.name.clone())
    }

    pub fn reduce_circuit_implied_variable_definition(
        &mut self,
        ast: &CircuitImpliedVariableDefinition,
        asg: &AsgExpression,
    ) -> Result<CircuitImpliedVariableDefinition> {
        let expression = ast
            .expression
            .as_ref()
            .map(|ast_expr| self.reduce_expression(ast_expr, asg))
            .transpose()?;

        self.ast_reducer
            .reduce_circuit_implied_variable_definition(ast, ast.identifier.clone(), expression)
    }

    pub fn reduce_circuit_init(
        &mut self,
        ast: &AstCircuitInitExpression,
        asg: &AsgCircuitInitExpression,
    ) -> Result<AstCircuitInitExpression> {
        let mut members = vec![];
        for (ast_member, asg_member) in ast.members.iter().zip(asg.values.iter()) {
            members.push(self.reduce_circuit_implied_variable_definition(ast_member, asg_member.1.get())?);
        }

        self.ast_reducer.reduce_circuit_init(ast, ast.name.clone(), members)
    }

    pub fn reduce_ternary(
        &mut self,
        ast: &AstTernaryExpression,
        asg: &AsgTernaryExpression,
    ) -> Result<AstTernaryExpression> {
        let condition = self.reduce_expression(&ast.condition, asg.condition.get())?;
        let if_true = self.reduce_expression(&ast.if_true, asg.if_true.get())?;
        let if_false = self.reduce_expression(&ast.if_false, asg.if_false.get())?;

        self.ast_reducer.reduce_ternary(ast, condition, if_true, if_false)
    }

    pub fn reduce_tuple_access(
        &mut self,
        ast: &AstTupleAccessExpression,
        asg: &AsgTupleAccessExpression,
    ) -> Result<AstTupleAccessExpression> {
        let tuple = self.reduce_expression(&ast.tuple, asg.tuple_ref.get())?;

        self.ast_reducer.reduce_tuple_access(ast, tuple)
    }

    pub fn reduce_tuple_init(
        &mut self,
        ast: &AstTupleInitExpression,
        asg: &AsgTupleInitExpression,
    ) -> Result<AstTupleInitExpression> {
        let mut elements = vec![];
        for (ast_element, asg_element) in ast.elements.iter().zip(asg.elements.iter()) {
            let element = self.reduce_expression(ast_element, asg_element.get())?;
            elements.push(element);
        }

        self.ast_reducer.reduce_tuple_init(ast, elements)
    }

    pub fn reduce_unary(&mut self, ast: &AstUnaryExpression, asg: &AsgUnaryExpression) -> Result<AstUnaryExpression> {
        let inner = self.reduce_expression(&ast.inner, asg.inner.get())?;

        self.ast_reducer.reduce_unary(ast, inner, ast.op.clone())
    }

    pub fn reduce_value(&mut self, ast: &ValueExpression, asg: &AsgConstant) -> Result<AstExpression> {
        let mut new = ast.clone();

        if self.options.type_inference_enabled() {
            if let ValueExpression::Implicit(tendril, span) = ast {
                match &asg.value {
                    ConstValue::Int(int) => {
                        new = ValueExpression::Integer(int.get_int_type(), tendril.clone(), span.clone());
                    }
                    ConstValue::Group(group) => {
                        let group_value = match group {
                            AsgGroupValue::Single(_) => AstGroupValue::Single(tendril.clone(), span.clone()),
                            AsgGroupValue::Tuple(x, y) => AstGroupValue::Tuple(GroupTuple {
                                x: x.into(),
                                y: y.into(),
                                span: span.clone(),
                            }),
                        };
                        new = ValueExpression::Group(Box::new(group_value));
                    }
                    ConstValue::Field(_) => {
                        new = ValueExpression::Field(tendril.clone(), span.clone());
                    }
                    ConstValue::Address(_) => {
                        new = ValueExpression::Address(tendril.clone(), span.clone());
                    }
                    ConstValue::Boolean(_) => {
                        new = ValueExpression::Boolean(tendril.clone(), span.clone());
                    }
                    ConstValue::Char(asg_char) => {
                        new = match asg_char {
                            AsgCharValue::Scalar(scalar) => ValueExpression::Char(AstCharValue {
                                character: Char::Scalar(*scalar),
                                span: span.clone(),
                            }),
                            AsgCharValue::NonScalar(non_scalar) => ValueExpression::Char(AstCharValue {
                                character: Char::NonScalar(*non_scalar),
                                span: span.clone(),
                            }),
                        }
                    }
                    _ => unimplemented!(), // impossible?
                }
            }
        }

        self.ast_reducer.reduce_value(ast, AstExpression::Value(new))
    }

    pub fn reduce_variable_ref(&mut self, ast: &ValueExpression, _asg: &AsgVariableRef) -> Result<ValueExpression> {
        // TODO FIGURE IT OUT
        let new = match ast {
            // ValueExpression::Group(group_value) => {
            //     ValueExpression::Group(Box::new(self.reduce_group_value(&group_value)?))
            // }
            _ => ast.clone(),
        };

        Ok(new)
        // self.ast_reducer.reduce_value(value, new)
    }

    pub fn reduce_statement(
        &mut self,
        ast_statement: &AstStatement,
        asg_statement: &AsgStatement,
    ) -> Result<AstStatement> {
        let new = match (ast_statement, asg_statement) {
            (AstStatement::Assign(ast), AsgStatement::Assign(asg)) => {
                AstStatement::Assign(Box::new(self.reduce_assign(ast, asg)?))
            }
            (AstStatement::Block(ast), AsgStatement::Block(asg)) => AstStatement::Block(self.reduce_block(ast, asg)?),
            (AstStatement::Conditional(ast), AsgStatement::Conditional(asg)) => {
                AstStatement::Conditional(self.reduce_conditional(ast, asg)?)
            }
            (AstStatement::Console(ast), AsgStatement::Console(asg)) => {
                AstStatement::Console(self.reduce_console(ast, asg)?)
            }
            (AstStatement::Definition(ast), AsgStatement::Definition(asg)) => {
                AstStatement::Definition(self.reduce_definition(ast, asg)?)
            }
            (AstStatement::Expression(ast), AsgStatement::Expression(asg)) => {
                AstStatement::Expression(self.reduce_expression_statement(ast, asg)?)
            }
            (AstStatement::Iteration(ast), AsgStatement::Iteration(asg)) => {
                AstStatement::Iteration(Box::new(self.reduce_iteration(ast, asg)?))
            }
            (AstStatement::Return(ast), AsgStatement::Return(asg)) => {
                AstStatement::Return(self.reduce_return(ast, asg)?)
            }
            _ => ast_statement.clone(),
        };

        self.ast_reducer.reduce_statement(ast_statement, new)
    }

    pub fn reduce_assign_access(&mut self, ast: &AstAssignAccess, asg: &AsgAssignAccess) -> Result<AstAssignAccess> {
        let new = match (ast, asg) {
            (AstAssignAccess::ArrayRange(ast_left, ast_right), AsgAssignAccess::ArrayRange(asg_left, asg_right)) => {
                let left = match (ast_left.as_ref(), asg_left.get()) {
                    (Some(ast_left), Some(asg_left)) => Some(self.reduce_expression(ast_left, asg_left)?),
                    _ => None,
                };
                let right = match (ast_right.as_ref(), asg_right.get()) {
                    (Some(ast_right), Some(asg_right)) => Some(self.reduce_expression(ast_right, asg_right)?),
                    _ => None,
                };

                AstAssignAccess::ArrayRange(left, right)
            }
            (AstAssignAccess::ArrayIndex(ast_index), AsgAssignAccess::ArrayIndex(asg_index)) => {
                let index = self.reduce_expression(ast_index, asg_index.get())?;
                AstAssignAccess::ArrayIndex(index)
            }
            _ => ast.clone(),
        };

        self.ast_reducer.reduce_assignee_access(ast, new)
    }

    pub fn reduce_assignee(&mut self, ast: &Assignee, asg: &[AsgAssignAccess]) -> Result<Assignee> {
        let mut accesses = vec![];
        for (ast_access, asg_access) in ast.accesses.iter().zip(asg) {
            accesses.push(self.reduce_assign_access(ast_access, asg_access)?);
        }

        self.ast_reducer.reduce_assignee(ast, ast.identifier.clone(), accesses)
    }

    pub fn reduce_assign(&mut self, ast: &AstAssignStatement, asg: &AsgAssignStatement) -> Result<AstAssignStatement> {
        let assignee = self.reduce_assignee(&ast.assignee, &asg.target_accesses)?;
        let value = self.reduce_expression(&ast.value, asg.value.get())?;

        self.ast_reducer.reduce_assign(ast, assignee, value)
    }

    pub fn reduce_block(&mut self, ast: &AstBlockStatement, asg: &AsgBlockStatement) -> Result<AstBlockStatement> {
        let mut statements = vec![];
        for (ast_statement, asg_statement) in ast.statements.iter().zip(asg.statements.iter()) {
            statements.push(self.reduce_statement(ast_statement, asg_statement.get())?);
        }

        self.ast_reducer.reduce_block(ast, statements)
    }

    pub fn reduce_conditional(
        &mut self,
        ast: &AstConditionalStatement,
        asg: &AsgConditionalStatement,
    ) -> Result<AstConditionalStatement> {
        let condition = self.reduce_expression(&ast.condition, asg.condition.get())?;
        let block;
        if let AsgStatement::Block(asg_block) = asg.result.get() {
            block = self.reduce_block(&ast.block, asg_block)?;
        } else {
            return Err(AstError::ast_statement_not_block(asg.span.as_ref().unwrap()).into());
        }
        let next = match (ast.next.as_ref(), asg.next.get()) {
            (Some(ast_next), Some(asg_next)) => Some(self.reduce_statement(ast_next, asg_next)?),
            _ => None,
        };

        self.ast_reducer.reduce_conditional(ast, condition, block, next)
    }

    pub fn reduce_console(
        &mut self,
        ast: &AstConsoleStatement,
        asg: &AsgConsoleStatement,
    ) -> Result<AstConsoleStatement> {
        let function = match (&ast.function, &asg.function) {
            (AstConsoleFunction::Assert(ast_expression), AsgConsoleFunction::Assert(asg_expression)) => {
                AstConsoleFunction::Assert(self.reduce_expression(ast_expression, asg_expression.get())?)
            }
            (AstConsoleFunction::Error(ast_console_args), AsgConsoleFunction::Error(asg_format))
            | (AstConsoleFunction::Log(ast_console_args), AsgConsoleFunction::Log(asg_format)) => {
                let mut parameters = vec![];
                for (ast_parameter, asg_parameter) in
                    ast_console_args.parameters.iter().zip(asg_format.parameters.iter())
                {
                    parameters.push(self.reduce_expression(ast_parameter, asg_parameter.get())?);
                }

                let args = AstConsoleArgs {
                    string: ast_console_args.string.clone(),
                    parameters,
                    span: ast_console_args.span.clone(),
                };

                match &ast.function {
                    AstConsoleFunction::Error(_) => AstConsoleFunction::Error(args),
                    AstConsoleFunction::Log(_) => AstConsoleFunction::Log(args),
                    _ => {
                        return Err(AstError::impossible_console_assert_call(&ast_console_args.span).into());
                    }
                }
            }
            _ => ast.function.clone(),
        };

        self.ast_reducer.reduce_console(ast, function)
    }

    pub fn reduce_definition(
        &mut self,
        ast: &AstDefinitionStatement,
        asg: &AsgDefinitionStatement,
    ) -> Result<AstDefinitionStatement> {
        let type_;

        if asg.variables.len() > 1 {
            let mut types = vec![];
            for variable in asg.variables.iter() {
                types.push(variable.borrow().type_.clone());
            }

            let asg_type = AsgType::Tuple(types);

            type_ = match &ast.type_ {
                Some(ast_type) => Some(self.reduce_type(ast_type, &asg_type, &ast.span)?),
                None if self.options.type_inference_enabled() => Some((&asg_type).into()),
                _ => None,
            };
        } else {
            type_ = match &ast.type_ {
                Some(ast_type) => {
                    Some(self.reduce_type(ast_type, &asg.variables.first().unwrap().borrow().type_, &ast.span)?)
                }
                None if self.options.type_inference_enabled() => {
                    Some((&asg.variables.first().unwrap().borrow().type_).into())
                }
                _ => None,
            };
        }

        let value = self.reduce_expression(&ast.value, asg.value.get())?;

        self.ast_reducer
            .reduce_definition(ast, ast.variable_names.clone(), type_, value)
    }

    pub fn reduce_expression_statement(
        &mut self,
        ast: &AstExpressionStatement,
        asg: &AsgExpressionStatement,
    ) -> Result<AstExpressionStatement> {
        let inner_expression = self.reduce_expression(&ast.expression, asg.expression.get())?;
        self.ast_reducer.reduce_expression_statement(ast, inner_expression)
    }

    pub fn reduce_iteration(
        &mut self,
        ast: &AstIterationStatement,
        asg: &AsgIterationStatement,
    ) -> Result<AstIterationStatement> {
        let start = self.reduce_expression(&ast.start, asg.start.get())?;
        let stop = self.reduce_expression(&ast.stop, asg.stop.get())?;
        let block;
        if let AsgStatement::Block(asg_block) = asg.body.get() {
            block = self.reduce_block(&ast.block, asg_block)?;
        } else {
            return Err(AstError::ast_statement_not_block(asg.span.as_ref().unwrap()).into());
        }

        self.ast_reducer
            .reduce_iteration(ast, ast.variable.clone(), start, stop, block)
    }

    pub fn reduce_return(&mut self, ast: &AstReturnStatement, asg: &AsgReturnStatement) -> Result<AstReturnStatement> {
        let expression = self.reduce_expression(&ast.expression, asg.expression.get())?;

        self.ast_reducer.reduce_return(ast, expression)
    }

<<<<<<< HEAD
    pub fn reduce_program(
        &mut self,
        ast: &leo_ast::Program,
        asg: &leo_asg::Program,
    ) -> Result<leo_ast::Program, leo_ast::ReducerError> {
        let mut imports = IndexMap::new();
        for ((ast_ident, ast_program), (_asg_ident, asg_program)) in ast.imports.iter().zip(&asg.imported_modules) {
            imports.insert(ast_ident.clone(), self.reduce_program(ast_program, asg_program)?);
        }

=======
    pub fn reduce_program(&mut self, ast: &leo_ast::Program, asg: &leo_asg::Program) -> Result<leo_ast::Program> {
>>>>>>> 9382cdbb
        self.ast_reducer.swap_in_circuit();
        let mut circuits = IndexMap::new();
        for ((ast_ident, ast_circuit), (_asg_ident, asg_circuit)) in ast.circuits.iter().zip(&asg.circuits) {
            circuits.insert(ast_ident.clone(), self.reduce_circuit(ast_circuit, asg_circuit)?);
        }
        self.ast_reducer.swap_in_circuit();

        let mut functions = IndexMap::new();
        for ((ast_ident, ast_function), (_asg_ident, asg_function)) in ast.functions.iter().zip(&asg.functions) {
            functions.insert(ast_ident.clone(), self.reduce_function(ast_function, asg_function)?);
        }

        let mut global_consts = IndexMap::new();
        for ((ast_str, ast_definition), (_asg_str, asg_definition)) in ast.global_consts.iter().zip(&asg.global_consts)
        {
            global_consts.insert(ast_str.clone(), self.reduce_definition(ast_definition, asg_definition)?);
        }

        self.ast_reducer.reduce_program(
            ast,
            ast.expected_input.clone(),
            ast.import_statements.clone(),
            imports,
            circuits,
            functions,
            global_consts,
        )
    }

    pub fn reduce_function(&mut self, ast: &AstFunction, asg: &AsgFunction) -> Result<AstFunction> {
        let output = ast
            .output
            .as_ref()
            .map(|type_| self.reduce_type(type_, &asg.output, &ast.span))
            .transpose()?;

        let mut statements = vec![];
        if let Some(AsgStatement::Block(asg_block)) = asg.body.get() {
            for (ast_statement, asg_statement) in ast.block.statements.iter().zip(asg_block.statements.iter()) {
                statements.push(self.reduce_statement(ast_statement, asg_statement.get())?);
            }
        }

        let block = AstBlockStatement {
            statements,
            span: ast.block.span.clone(),
        };

        self.ast_reducer.reduce_function(
            ast,
            ast.identifier.clone(),
            ast.annotations.clone(),
            ast.input.clone(),
            output,
            block,
        )
    }

    pub fn reduce_circuit_member(
        &mut self,
        ast: &AstCircuitMember,
        asg: &AsgCircuitMember,
    ) -> Result<AstCircuitMember> {
        let new = match (ast, asg) {
            (AstCircuitMember::CircuitVariable(identifier, ast_type), AsgCircuitMember::Variable(asg_type)) => {
                AstCircuitMember::CircuitVariable(
                    identifier.clone(),
                    self.reduce_type(ast_type, asg_type, &identifier.span)?,
                )
            }
            (AstCircuitMember::CircuitFunction(ast_function), AsgCircuitMember::Function(asg_function)) => {
                AstCircuitMember::CircuitFunction(self.reduce_function(ast_function, asg_function)?)
            }
            _ => ast.clone(),
        };

        self.ast_reducer.reduce_circuit_member(ast, new)
    }

    pub fn reduce_circuit(&mut self, ast: &AstCircuit, asg: &AsgCircuit) -> Result<AstCircuit> {
        let mut members = vec![];
        for (ast_member, asg_member) in ast.members.iter().zip(asg.members.borrow().iter()) {
            members.push(self.reduce_circuit_member(ast_member, asg_member.1)?);
        }

        self.ast_reducer.reduce_circuit(ast, ast.circuit_name.clone(), members)
    }
}<|MERGE_RESOLUTION|>--- conflicted
+++ resolved
@@ -615,20 +615,12 @@
         self.ast_reducer.reduce_return(ast, expression)
     }
 
-<<<<<<< HEAD
-    pub fn reduce_program(
-        &mut self,
-        ast: &leo_ast::Program,
-        asg: &leo_asg::Program,
-    ) -> Result<leo_ast::Program, leo_ast::ReducerError> {
+    pub fn reduce_program(&mut self, ast: &leo_ast::Program, asg: &leo_asg::Program) -> Result<leo_ast::Program> {
         let mut imports = IndexMap::new();
         for ((ast_ident, ast_program), (_asg_ident, asg_program)) in ast.imports.iter().zip(&asg.imported_modules) {
             imports.insert(ast_ident.clone(), self.reduce_program(ast_program, asg_program)?);
         }
-
-=======
-    pub fn reduce_program(&mut self, ast: &leo_ast::Program, asg: &leo_asg::Program) -> Result<leo_ast::Program> {
->>>>>>> 9382cdbb
+        
         self.ast_reducer.swap_in_circuit();
         let mut circuits = IndexMap::new();
         for ((ast_ident, ast_circuit), (_asg_ident, asg_circuit)) in ast.circuits.iter().zip(&asg.circuits) {
