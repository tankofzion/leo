// Copyright (C) 2019-2021 Aleo Systems Inc.
// This file is part of the Leo library.

// The Leo library is free software: you can redistribute it and/or modify
// it under the terms of the GNU General Public License as published by
// the Free Software Foundation, either version 3 of the License, or
// (at your option) any later version.

// The Leo library is distributed in the hope that it will be useful,
// but WITHOUT ANY WARRANTY; without even the implied warranty of
// MERCHANTABILITY or FITNESS FOR A PARTICULAR PURPOSE. See the
// GNU General Public License for more details.

// You should have received a copy of the GNU General Public License
// along with the Leo library. If not, see <https://www.gnu.org/licenses/>.

//! Methods to enforce constraints on input field values in a compiled Leo program.

use crate::{errors::FieldError, value::ConstrainedValue, FieldType, GroupType};
use leo_ast::{InputValue, Span};

use snarkvm_errors::gadgets::SynthesisError;
use snarkvm_models::{
    curves::PrimeField,
    gadgets::{r1cs::ConstraintSystem, utilities::alloc::AllocGadget},
};

pub(crate) fn allocate_field<F: PrimeField, CS: ConstraintSystem<F>>(
    cs: &mut CS,
    name: &str,
    option: Option<String>,
    span: &Span,
) -> Result<FieldType<F>, FieldError> {
    FieldType::alloc(
        cs.ns(|| format!("`{}: field` {}:{}", name, span.line, span.start)),
        || option.ok_or(SynthesisError::AssignmentMissing),
    )
    .map_err(|_| FieldError::missing_field(format!("{}: field", name), span.to_owned()))
}

<<<<<<< HEAD
pub(crate) fn field_from_input<F: PrimeField, G: GroupType<F>, CS: ConstraintSystem<F>>(
=======
pub(crate) fn field_from_input<'a, F: Field + PrimeField, G: GroupType<F>, CS: ConstraintSystem<F>>(
>>>>>>> b73c1461
    cs: &mut CS,
    name: &str,
    input_value: Option<InputValue>,
    span: &Span,
) -> Result<ConstrainedValue<'a, F, G>, FieldError> {
    // Check that the parameter value is the correct type
    let option = match input_value {
        Some(input) => {
            if let InputValue::Field(string) = input {
                Some(string)
            } else {
                return Err(FieldError::invalid_field(input.to_string(), span.to_owned()));
            }
        }
        None => None,
    };

    let field = allocate_field(cs, name, option, span)?;

    Ok(ConstrainedValue::Field(field))
}<|MERGE_RESOLUTION|>--- conflicted
+++ resolved
@@ -38,11 +38,7 @@
     .map_err(|_| FieldError::missing_field(format!("{}: field", name), span.to_owned()))
 }
 
-<<<<<<< HEAD
-pub(crate) fn field_from_input<F: PrimeField, G: GroupType<F>, CS: ConstraintSystem<F>>(
-=======
-pub(crate) fn field_from_input<'a, F: Field + PrimeField, G: GroupType<F>, CS: ConstraintSystem<F>>(
->>>>>>> b73c1461
+pub(crate) fn field_from_input<'a, F: PrimeField, G: GroupType<F>, CS: ConstraintSystem<F>>(
     cs: &mut CS,
     name: &str,
     input_value: Option<InputValue>,
