--- conflicted
+++ resolved
@@ -66,14 +66,9 @@
 pub(crate) fn parse_program(
     program_string: &str,
     theorem_options: Option<AstSnapshotOptions>,
-<<<<<<< HEAD
+    cwd: Option<PathBuf>,
 ) -> Result<EdwardsTestCompiler> {
-    let mut compiler = new_compiler("compiler-test".into(), theorem_options);
-=======
-    cwd: Option<PathBuf>,
-) -> Result<EdwardsTestCompiler, CompilerError> {
-    let mut compiler = new_compiler(cwd.unwrap_or("compiler-test".into()), theorem_options);
->>>>>>> 2f9e315c
+    let mut compiler = new_compiler(cwd.unwrap_or_else(|| "compiler-test".into()), theorem_options);
 
     compiler.parse_program_from_string(program_string)?;
 
