--- conflicted
+++ resolved
@@ -16,41 +16,14 @@
 
 //! Evaluates a formatted string in a compiled Leo program.
 
-<<<<<<< HEAD
-use crate::{errors::ConsoleError, program::Program};
-use leo_asg::FormatString;
-use leo_ast::FormatStringPart;
+use crate::program::Program;
+use leo_asg::{CharValue, ConsoleArgs};
+use leo_errors::CompilerError;
+use leo_errors::Result;
 use snarkvm_ir::{Instruction, LogData, LogLevel, Value};
 
 impl<'a> Program<'a> {
-    pub fn emit_log(&mut self, log_level: LogLevel, formatted: &FormatString<'a>) -> Result<(), ConsoleError> {
-        // Check that containers and parameters match
-        let container_count = formatted
-            .parts
-            .iter()
-            .filter(|x| matches!(x, FormatStringPart::Container))
-            .count();
-        if container_count != formatted.parameters.len() {
-            return Err(ConsoleError::length(
-                container_count,
-                formatted.parameters.len(),
-                &formatted.span,
-            ));
-        }
-
-        let mut executed_containers = Vec::with_capacity(formatted.parameters.len());
-        for parameter in formatted.parameters.iter() {
-            executed_containers.push(self.enforce_expression(parameter.get())?);
-=======
-use crate::{program::ConstrainedProgram, GroupType};
-use leo_asg::{CharValue, ConsoleArgs};
-use leo_errors::{CompilerError, Result};
-
-use snarkvm_fields::PrimeField;
-use snarkvm_r1cs::ConstraintSystem;
-
-impl<'a, F: PrimeField, G: GroupType<F>> ConstrainedProgram<'a, F, G> {
-    pub fn format<CS: ConstraintSystem<F>>(&mut self, cs: &mut CS, args: &ConsoleArgs<'a>) -> Result<String> {
+    pub fn emit_log(&mut self, log_level: LogLevel, args: &ConsoleArgs<'a>) -> Result<()> {
         let mut out = Vec::new();
         let mut in_container = false;
         let mut substring = String::new();
@@ -64,7 +37,7 @@
                 }
                 CharValue::Scalar(scalar) => match scalar {
                     '{' if !in_container => {
-                        out.push(substring.clone());
+                        out.push(Value::Str(substring.clone()));
                         substring.clear();
                         in_container = true;
                     }
@@ -85,7 +58,7 @@
                                 .into());
                             }
                         };
-                        out.push(self.enforce_expression(cs, parameter.get())?.to_string());
+                        out.push(self.enforce_expression(parameter.get())?);
                         arg_index += 1;
                     }
                     '}' if !in_container => {
@@ -108,19 +81,9 @@
                     in_container = false;
                 }
             }
->>>>>>> 866066a8
         }
-        out.push(substring);
+        out.push(Value::Str(substring));
 
-<<<<<<< HEAD
-        let mut out = vec![];
-        let mut parameters = executed_containers.into_iter();
-        for part in formatted.parts.iter() {
-            match part {
-                FormatStringPart::Const(c) => out.push(Value::Str(c.to_string())),
-                FormatStringPart::Container => out.push(parameters.next().unwrap()),
-            }
-=======
         // Check that containers and parameters match
         if arg_index != args.parameters.len() {
             return Err(CompilerError::console_container_parameter_length_mismatch(
@@ -129,8 +92,8 @@
                 &args.span,
             )
             .into());
->>>>>>> 866066a8
         }
+
         self.emit(Instruction::Log(LogData { log_level, parts: out }));
         Ok(())
     }
