// Copyright (C) 2019-2020 Aleo Systems Inc.
// This file is part of the Leo library.

// The Leo library is free software: you can redistribute it and/or modify
// it under the terms of the GNU General Public License as published by
// the Free Software Foundation, either version 3 of the License, or
// (at your option) any later version.

// The Leo library is distributed in the hope that it will be useful,
// but WITHOUT ANY WARRANTY; without even the implied warranty of
// MERCHANTABILITY or FITNESS FOR A PARTICULAR PURPOSE. See the
// GNU General Public License for more details.

// You should have received a copy of the GNU General Public License
// along with the Leo library. If not, see <https://www.gnu.org/licenses/>.

use crate::{
    assert_satisfied,
    expect_compiler_error,
    get_output,
    integers::{expect_computation_error, expect_parsing_error},
    parse_program,
    parse_program_with_input,
    EdwardsTestCompiler,
};

pub fn output_ones(program: EdwardsTestCompiler) {
    let expected = include_bytes!("output/registers_ones.out");
    let actual = get_output(program);

    assert!(expected.eq(actual.bytes().as_slice()));
}

pub fn output_zeros(program: EdwardsTestCompiler) {
    let expected = include_bytes!("output/registers_zeros.out");
    let actual = get_output(program);

    assert!(expected.eq(actual.bytes().as_slice()));
}

// Registers

#[test]
fn test_registers() {
    let program_bytes = include_bytes!("registers.leo");
    let ones_input_bytes = include_bytes!("input/registers_ones.in");
    let zeros_input_bytes = include_bytes!("input/registers_zeros.in");

    // test ones input register => ones output register
    let program = parse_program_with_input(program_bytes, ones_input_bytes).unwrap();

    output_ones(program);

    // test zeros input register => zeros output register
    let program = parse_program_with_input(program_bytes, zeros_input_bytes).unwrap();

    output_zeros(program);
}

// Expressions

#[test]
fn test_type_fail() {
    let program_bytes = include_bytes!("type_fail.leo");
    let syntax_error = parse_program(program_bytes).is_err();

    assert!(syntax_error);
}

#[test]
fn test_inline() {
    let program_bytes = include_bytes!("inline.leo");
    let input_bytes = include_bytes!("input/three_ones.in");
    let program = parse_program_with_input(program_bytes, input_bytes).unwrap();

    assert_satisfied(program);
}

#[test]
fn test_inline_fail() {
    let program_bytes = include_bytes!("inline.leo");
    let program = parse_program(program_bytes).unwrap();

    let _err = expect_compiler_error(program);
}

#[test]
fn test_initializer() {
    let program_bytes = include_bytes!("initializer.leo");
    let input_bytes = include_bytes!("input/three_ones.in");
    let program = parse_program_with_input(program_bytes, input_bytes).unwrap();

    assert_satisfied(program);
}

#[test]
fn test_initializer_fail() {
    let program_bytes = include_bytes!("initializer_fail.leo");
    let input_bytes = include_bytes!("input/three_ones.in");
    let syntax_error = parse_program_with_input(program_bytes, input_bytes).is_err();

    assert!(syntax_error);
}

#[test]
fn test_initializer_input() {
    let program_bytes = include_bytes!("initializer_input.leo");
    let input_bytes = include_bytes!("input/six_zeros.in");
    let program = parse_program_with_input(program_bytes, input_bytes).unwrap();

    assert_satisfied(program);
}

#[test]
fn test_initializer_input_fail() {
    let program_bytes = include_bytes!("initializer_input.leo");
    let input_bytes = include_bytes!("input/initializer_fail.in");
    let syntax_error = parse_program_with_input(program_bytes, input_bytes).is_err();

    assert!(syntax_error);
}

#[test]
fn test_spread() {
    let program_bytes = include_bytes!("spread.leo");
    let input_bytes = include_bytes!("input/three_ones.in");
    let program = parse_program_with_input(program_bytes, input_bytes).unwrap();

    assert_satisfied(program);
}

#[test]
fn test_slice() {
    let program_bytes = include_bytes!("slice.leo");
    let input_bytes = include_bytes!("input/three_ones.in");
    let program = parse_program_with_input(program_bytes, input_bytes).unwrap();

    assert_satisfied(program);
}

#[test]
fn test_multi() {
    let program_bytes = include_bytes!("multi.leo");
    let program = parse_program(program_bytes).unwrap();

    assert_satisfied(program);
}

#[test]
<<<<<<< HEAD
fn test_multi_initializer_fail() {
=======
fn test_multi_fail() {
>>>>>>> 6fc3393f
    let program_bytes = include_bytes!("multi_fail_initializer.leo");
    let program = parse_program(program_bytes).unwrap();

    expect_compiler_error(program);
}

#[test]
fn test_multi_inline_fail() {
    let program_bytes = include_bytes!("multi_fail_inline.leo");
    let program = parse_program(program_bytes).unwrap();

    expect_compiler_error(program);
<<<<<<< HEAD
=======
}

#[test]
fn test_multi_initializer() {
    let program_bytes = include_bytes!("multi_initializer.leo");
    let program = parse_program(program_bytes).unwrap();

    assert_satisfied(program);
}

#[test]
fn test_multi_initializer_fail() {
    let program_bytes = include_bytes!("multi_initializer_fail.leo");
    let program = parse_program(program_bytes).unwrap();

    expect_compiler_error(program);
>>>>>>> 6fc3393f
}<|MERGE_RESOLUTION|>--- conflicted
+++ resolved
@@ -147,11 +147,7 @@
 }
 
 #[test]
-<<<<<<< HEAD
-fn test_multi_initializer_fail() {
-=======
 fn test_multi_fail() {
->>>>>>> 6fc3393f
     let program_bytes = include_bytes!("multi_fail_initializer.leo");
     let program = parse_program(program_bytes).unwrap();
 
@@ -164,8 +160,6 @@
     let program = parse_program(program_bytes).unwrap();
 
     expect_compiler_error(program);
-<<<<<<< HEAD
-=======
 }
 
 #[test]
@@ -182,5 +176,4 @@
     let program = parse_program(program_bytes).unwrap();
 
     expect_compiler_error(program);
->>>>>>> 6fc3393f
 }