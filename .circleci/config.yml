--- conflicted
+++ resolved
@@ -61,11 +61,7 @@
 
   clippy:
     docker:
-<<<<<<< HEAD
-      - image: cimg/rust:1.54
-=======
-      - image: cimg/rust:1.54.0
->>>>>>> 235daa9e
+      - image: cimg/rust:1.54.0
     resource_class: xlarge
     steps:
       - checkout
@@ -122,11 +118,7 @@
 
   leo-executable:
     docker:
-<<<<<<< HEAD
-      - image: cimg/rust:1.54
-=======
-      - image: cimg/rust:1.54.0
->>>>>>> 235daa9e
+      - image: cimg/rust:1.54.0
     resource_class: xlarge
     steps:
       - checkout
@@ -144,11 +136,7 @@
 
   leo-new:
     docker:
-<<<<<<< HEAD
-      - image: cimg/rust:1.54
-=======
-      - image: cimg/rust:1.54.0
->>>>>>> 235daa9e
+      - image: cimg/rust:1.54.0
     resource_class: xlarge
     steps:
       - attach_workspace:
@@ -161,11 +149,7 @@
 
   leo-init:
     docker:
-<<<<<<< HEAD
-      - image: cimg/rust:1.54
-=======
-      - image: cimg/rust:1.54.0
->>>>>>> 235daa9e
+      - image: cimg/rust:1.54.0
     resource_class: xlarge
     steps:
       - attach_workspace:
@@ -178,11 +162,7 @@
 
   leo-clean:
     docker:
-<<<<<<< HEAD
-      - image: cimg/rust:1.54
-=======
-      - image: cimg/rust:1.54.0
->>>>>>> 235daa9e
+      - image: cimg/rust:1.54.0
     resource_class: xlarge
     steps:
       - attach_workspace:
@@ -195,11 +175,7 @@
 
   leo-setup:
     docker:
-<<<<<<< HEAD
-      - image: cimg/rust:1.54
-=======
-      - image: cimg/rust:1.54.0
->>>>>>> 235daa9e
+      - image: cimg/rust:1.54.0
     resource_class: xlarge
     steps:
       - attach_workspace:
@@ -212,11 +188,7 @@
 
   leo-add-remove:
     docker:
-<<<<<<< HEAD
-      - image: cimg/rust:1.54
-=======
-      - image: cimg/rust:1.54.0
->>>>>>> 235daa9e
+      - image: cimg/rust:1.54.0
     resource_class: xlarge
     steps:
       - attach_workspace:
@@ -229,11 +201,7 @@
 
   leo-check-constraints:
     docker:
-<<<<<<< HEAD
-      - image: cimg/rust:1.54
-=======
-      - image: cimg/rust:1.54.0
->>>>>>> 235daa9e
+      - image: cimg/rust:1.54.0
     resource_class: xlarge
     steps:
       - attach_workspace:
@@ -246,11 +214,7 @@
 
   leo-login-logout:
     docker:
-<<<<<<< HEAD
-      - image: cimg/rust:1.54
-=======
-      - image: cimg/rust:1.54.0
->>>>>>> 235daa9e
+      - image: cimg/rust:1.54.0
     resource_class: xlarge
     steps:
       - attach_workspace:
@@ -263,11 +227,7 @@
 
   leo-clone:
     docker:
-<<<<<<< HEAD
-      - image: cimg/rust:1.54
-=======
-      - image: cimg/rust:1.54.0
->>>>>>> 235daa9e
+      - image: cimg/rust:1.54.0
     resource_class: xlarge
     steps:
       - attach_workspace:
@@ -280,11 +240,7 @@
 
   leo-publish:
     docker:
-<<<<<<< HEAD
-      - image: cimg/rust:1.54
-=======
-      - image: cimg/rust:1.54.0
->>>>>>> 235daa9e
+      - image: cimg/rust:1.54.0
     resource_class: xlarge
     steps:
       - attach_workspace:
